package fr.maif.izanami.models

import fr.maif.izanami.env.Env
import fr.maif.izanami.errors.IzanamiError
import fr.maif.izanami.utils.syntax.implicits.{BetterJsValue, BetterSyntax}
import fr.maif.izanami.v1.{OldFeature, OldGlobalScriptFeature, OldScript}
import fr.maif.izanami.v1.OldFeature.{oldFeatureReads, oldFeatureWrites}
import fr.maif.izanami.wasm.{WasmConfig, WasmUtils}
import fr.maif.izanami.web.FeatureContextPath
import play.api.libs.json.Reads.instantReads
import play.api.libs.json._
import play.api.mvc.QueryStringBindable

import java.time._
import java.time.format.{DateTimeFormatter, DateTimeParseException}
import java.util.UUID
import scala.concurrent.{ExecutionContext, Future}
import scala.util.hashing.MurmurHash3
import scala.util.matching.Regex
import scala.util.{Failure, Success, Try}

sealed trait PatchOperation
case class PatchPath(id: String, path: PatchPathField) {}
sealed trait PatchPathField

case object Replace extends PatchOperation
case object Remove  extends PatchOperation

<<<<<<< HEAD
case object Enabled     extends PatchPathField
=======
case object Enabled extends PatchPathField
case object ProjectFeature extends PatchPathField
>>>>>>> 8cb4f846
case object RootFeature extends PatchPathField

sealed trait FeaturePatch {
  def op: PatchOperation
  def path: PatchPathField
  def id: String
}

case class EnabledFeaturePatch(value: Boolean, id: String) extends FeaturePatch {
  override def op: PatchOperation   = Replace
  override def path: PatchPathField = Enabled
}

case class ProjectFeaturePatch(value: String, id: String) extends FeaturePatch {
  override def op: PatchOperation   = Replace
  override def path: PatchPathField = ProjectFeature
}

case class RemoveFeaturePatch(id: String) extends FeaturePatch {
  override def op: PatchOperation   = Remove
  override def path: PatchPathField = RootFeature
}

object FeaturePatch {
  val ENABLED_PATH_PATTERN: Regex = "^/(?<id>\\S+)/enabled$".r
  val PROJECT_PATH_PATTERN: Regex = "^/(?<id>\\S+)/project$".r
  val FEATURE_PATH_PATTERN: Regex = "^/(?<id>\\S+)$".r

  implicit val patchPathReads: Reads[PatchPath] = Reads[PatchPath] { json =>
    json
      .asOpt[String]
<<<<<<< HEAD
      .map {
        case ENABLED_PATH_PATTERN(id) =>
          PatchPath(id, Enabled)
        case FEATURE_PATH_PATTERN(id) => PatchPath(id, RootFeature)
=======
      .map { case ENABLED_PATH_PATTERN(id) =>
        PatchPath(id, Enabled)
      case PROJECT_PATH_PATTERN(id) => PatchPath(id, ProjectFeature)
      case FEATURE_PATH_PATTERN(id) => PatchPath(id, RootFeature)
>>>>>>> 8cb4f846
      }
      .map(path => JsSuccess(path))
      .getOrElse(JsError("Bad patch path"))
  }

  implicit val patchOpReads: Reads[PatchOperation] = Reads[PatchOperation] { json =>
    json
      .asOpt[String]
      .map {
        case "replace" => Replace
        case "remove"  => Remove
      }
      .map(op => JsSuccess(op))
      .getOrElse(JsError("Bad patch operation"))
  }

  implicit val featurePatchReads: Reads[FeaturePatch] = Reads[FeaturePatch] { json =>
<<<<<<< HEAD
    val maybeResult =
      for (
        op   <- (json \ "op").asOpt[PatchOperation];
        path <- (json \ "path").asOpt[PatchPath]
      ) yield (op, path) match {
        case (Replace, PatchPath(id, Enabled))    => (json \ "value").asOpt[Boolean].map(b => EnabledFeaturePatch(b, id))
        case (Remove, PatchPath(id, RootFeature)) => Some(RemoveFeaturePatch(id))
        case (_, _)                               => None
      }
=======
    val maybeResult = for (
      op <- (json \ "op").asOpt[PatchOperation];
      path <- (json \ "path").asOpt[PatchPath]
    ) yield (op, path) match {
      case (Replace, PatchPath(id, Enabled)) => (json \ "value").asOpt[Boolean].map(b => EnabledFeaturePatch(b, id))
      case (Replace, PatchPath(id, ProjectFeature)) => (json \ "value").asOpt[String].map(b => ProjectFeaturePatch(b, id))
      case (Remove, PatchPath(id, RootFeature)) => Some(RemoveFeaturePatch(id))
      case (_,_) => None
    }
>>>>>>> 8cb4f846
    maybeResult.flatten.map(r => JsSuccess(r)).getOrElse(JsError("Failed to read patch operation"))
  }
}

case class FeaturePeriod(
    begin: Option[Instant] = None,
    end: Option[Instant] = None,
    hourPeriods: Set[HourPeriod] = Set(),
    days: Option[ActivationDayOfWeeks] = None,
    timezone: ZoneId = ZoneId.systemDefault()
) {
  def active(context: RequestContext): Boolean = {
    val now = context.now
    begin.forall(i => i.isBefore(now)) &&
    end.forall(i => i.isAfter(now)) &&
    (hourPeriods.isEmpty || hourPeriods.exists(_.active(context, timezone))) &&
    days.forall(_.active(context, timezone))
  }
  def empty: Boolean = {
    begin.isEmpty && end.isEmpty && hourPeriods.isEmpty && days.isEmpty
  }
}

sealed trait LegacyCompatibleCondition {
  def active(requestContext: RequestContext, featureId: String): Boolean
}
case class DateRangeActivationCondition(begin: Option[Instant] = None, end: Option[Instant] = None, timezone: ZoneId)
    extends LegacyCompatibleCondition  {
  def active(context: RequestContext, featureId: String): Boolean = {
    val now = context.now
    begin.forall(i => i.atZone(timezone).toInstant.isBefore(now)) && end.forall(i =>
      i.atZone(timezone).toInstant.isAfter(now)
    )
  }
}

case class ZonedHourPeriod(hourPeriod: HourPeriod, timezone: ZoneId) extends LegacyCompatibleCondition {
  def active(context: RequestContext, featureId: String): Boolean = {
    val zonedStart = LocalDateTime
      .of(LocalDate.now(), hourPeriod.startTime)
      .atZone(timezone)
      .toInstant

    val zonedEnd = LocalDateTime
      .of(LocalDate.now(), hourPeriod.endTime)
      .atZone(timezone)
      .toInstant

    zonedStart.isBefore(context.now) && zonedEnd.isAfter(context.now)
  }
}

case class HourPeriod(startTime: LocalTime, endTime: LocalTime) {
  def active(context: RequestContext, timezone: ZoneId): Boolean = {
    val zonedStart = LocalDateTime
      .of(LocalDate.now(), startTime)
      .atZone(timezone)
      .toInstant

    val zonedEnd = LocalDateTime
      .of(LocalDate.now(), endTime)
      .atZone(timezone)
      .toInstant

    zonedStart.isBefore(context.now) && zonedEnd.isAfter(context.now)
  }
}

case class ActivationDayOfWeeks(days: Set[DayOfWeek]) {
  def active(context: RequestContext, timezone: ZoneId): Boolean =
    days.contains(context.now.atZone(timezone).getDayOfWeek)
}

case class RequestContext(
    tenant: String,
    user: String,
    context: FeatureContextPath = FeatureContextPath(),
    now: Instant = Instant.now(),
    data: JsObject = Json.obj()
) {
  def wasmJson: JsValue = Json.obj("tenant" -> tenant, "id" -> user, "now" -> now.toEpochMilli, "data" -> data)
}
sealed trait ActivationRule extends LegacyCompatibleCondition {
  override def active(context: RequestContext, featureId: String): Boolean
}
object All                                 extends ActivationRule {
  override def active(context: RequestContext, featureId: String): Boolean = true
}
case class UserList(users: Set[String])    extends ActivationRule {
  override def active(context: RequestContext, featureId: String): Boolean = users.contains(context.user)
}
case class UserPercentage(percentage: Int) extends ActivationRule {
  override def active(context: RequestContext, featureId: String): Boolean =
    Feature.isPercentageFeatureActive(s"${featureId}-${context.user}", percentage)
}

case class ActivationCondition(period: FeaturePeriod = FeaturePeriod(), rule: ActivationRule = All) {
  def active(requestContext: RequestContext, featureId: String): Boolean =
    period.active(requestContext) && rule.active(requestContext, featureId)
}

sealed trait AbstractFeature {
  val id: String
  val name: String
  val description: String
  val project: String
  val enabled: Boolean
  val tags: Set[String]  = Set()
  val metadata: JsObject = JsObject.empty
  def active(requestContext: RequestContext, env: Env): Future[Either[IzanamiError, Boolean]]

  def withProject(project: String): AbstractFeature
  def withId(id: String): AbstractFeature
  def withName(name: String): AbstractFeature
}

case class SingleConditionFeature(
    override val id: String,
    override val name: String,
    override val project: String,
    condition: LegacyCompatibleCondition,
    override val enabled: Boolean,
    override val tags: Set[String] = Set(),
    override val metadata: JsObject = JsObject.empty,
    override val description: String
) extends AbstractFeature {

  def toModernFeature: Feature = {
    val activationCondition = this.condition match {
      case DateRangeActivationCondition(begin, end, timezone)        =>
        ActivationCondition(period = FeaturePeriod(begin = begin, end = end, timezone = timezone))
      case ZonedHourPeriod(HourPeriod(startTime, endTime), timezone) =>
        ActivationCondition(period =
          FeaturePeriod(hourPeriods = Set(HourPeriod(startTime = startTime, endTime = endTime)), timezone = timezone)
        )
      case rule: ActivationRule                                      => ActivationCondition(rule = rule)
    }

    Feature(
      id = id,
      name = name,
      project = project,
      conditions = Set(activationCondition),
      enabled = enabled,
      tags = tags,
      metadata = metadata,
      description = description
    )
  }
  override def active(requestContext: RequestContext, env: Env): Future[Either[IzanamiError, Boolean]] = {
    if (enabled) Future.successful(Right(condition.active(requestContext, id))) else Future.successful(Right(false))
  }

  override def withProject(project: String): SingleConditionFeature = copy(project = project)

  override def withId(id: String): SingleConditionFeature = copy(id = id)

  override def withName(name: String): SingleConditionFeature = copy(name = name)
}

case class Feature(
    override val id: String,
    override val name: String,
    override val project: String,
    conditions: Set[ActivationCondition],
    override val enabled: Boolean,
    override val tags: Set[String] = Set(),
    override val metadata: JsObject = JsObject.empty,
    override val description: String
) extends AbstractFeature {
  override def active(requestContext: RequestContext, env: Env): Future[Either[IzanamiError, Boolean]] = {
    implicit val ec: ExecutionContext = env.executionContext
    Future(Right { enabled && (conditions.isEmpty || conditions.exists(cond => cond.active(requestContext, name))) })
  }

  override def withProject(project: String): Feature = copy(project = project)
  override def withId(id: String): Feature           = copy(id = id)
  override def withName(name: String): Feature       = copy(name = name)
}

case class WasmFeature(
    override val id: String,
    override val name: String,
    override val project: String,
    override val enabled: Boolean,
    wasmConfig: WasmConfig,
    override val tags: Set[String] = Set(),
    override val metadata: JsObject = JsObject.empty,
    override val description: String
) extends AbstractFeature {
  override def active(requestContext: RequestContext, env: Env): Future[Either[IzanamiError, Boolean]] = {
    implicit val ec: ExecutionContext = env.executionContext
    if (!enabled) {
      Future { Right(false) }
    } else {
      WasmUtils.handle(wasmConfig, requestContext)(ec, env)
    }
  }
  override def withProject(project: String): WasmFeature = copy(project = project)
  override def withId(id: String): WasmFeature           = copy(id = id)
  override def withName(name: String): WasmFeature       = copy(name = name)
}

object WasmFeature {
  def fromJsons(value: JsValue): WasmFeature =
    try {
      format.reads(value).get
    } catch {
      case e: Throwable => throw e
    }
  val format: Format[WasmFeature]            = new Format[WasmFeature] {
    override def writes(o: WasmFeature): JsValue             = Json.obj(
      "id"          -> o.id,
      "name"        -> o.name,
      "enabled"     -> o.enabled,
      "project"     -> o.project,
      "config"      -> o.wasmConfig.json,
      "metadata"    -> o.metadata,
      "description" -> o.description,
      "tags"        -> JsArray(o.tags.map(JsString.apply).toSeq)
    )
    override def reads(json: JsValue): JsResult[WasmFeature] = Try {
      WasmFeature(
        id = (json \ "id").as[String],
        name = (json \ "name").as[String],
        project = (json \ "project").as[String],
        enabled = (json \ "enabled").as[Boolean],
        wasmConfig = (json \ "config").as(WasmConfig.format),
        metadata = (json \ "metadata").asOpt[JsObject].getOrElse(Json.obj()),
        tags = (json \ "tags").asOpt[Set[String]].getOrElse(Set.empty[String]),
        description = (json \ "description").asOpt[String].getOrElse("")
      )
    } match {
      case Failure(ex)    => JsError(ex.getMessage)
      case Success(value) => JsSuccess(value)
    }
  }
}

case class FeatureTagRequest(
    oneTagIn: Set[String] = Set(),
    allTagsIn: Set[String] = Set()
) {
  def isEmpty: Boolean  = oneTagIn.isEmpty && allTagsIn.isEmpty
  def tags: Set[String] = oneTagIn ++ allTagsIn
}

object FeatureTagRequest {
  def processInputSeqString(input: Seq[String]): Set[String] = {
    input.filter(str => str.nonEmpty).flatMap(str => str.split(",")).toSet
  }

  implicit def queryStringBindable(implicit
      seqBinder: QueryStringBindable[Seq[String]]
  ): QueryStringBindable[FeatureTagRequest] =
    new QueryStringBindable[FeatureTagRequest] {
      override def bind(key: String, params: Map[String, Seq[String]]): Option[Either[String, FeatureTagRequest]] = {
        for {
          eitherAllTagsIn <- seqBinder.bind("allTagsIn", params)
          eitherOneTagIn  <- seqBinder.bind("oneTagIn", params)
        } yield {
          Right(
            FeatureTagRequest(
              allTagsIn = processInputSeqString(eitherAllTagsIn.getOrElse(Seq())),
              oneTagIn = processInputSeqString(eitherOneTagIn.getOrElse(Seq()))
            )
          )
        }
      }
      override def unbind(key: String, request: FeatureTagRequest): String = {
        val params = request.allTagsIn
          .map(t => s"allTagsIn=${t}")
          .concat(request.oneTagIn.map(t => s"oneTagIn=${t}"))
        if (params.isEmpty)
          ""
        else
          "?" + params.mkString("&")
      }
    }
}

case class FeatureRequest(
    projects: Set[UUID] = Set(),
    features: Set[String] = Set(),
    oneTagIn: Set[UUID] = Set(),
    allTagsIn: Set[UUID] = Set(),
    noTagIn: Set[UUID] = Set(),
    context: Seq[String] = Seq()
) {
  def isEmpty: Boolean =
    projects.isEmpty && oneTagIn.isEmpty && allTagsIn.isEmpty && noTagIn.isEmpty && features.isEmpty
}

object FeatureRequest {

  def processInputSeqUUID(input: Seq[String]): Set[UUID] = {
    input.filter(str => str.nonEmpty).flatMap(str => str.split(",")).map(UUID.fromString).toSet
  }

  def processInputSeqString(input: Seq[String]): Set[String] = {
    input.filter(str => str.nonEmpty).flatMap(str => str.split(",")).toSet
  }

  implicit def queryStringBindable(implicit
      seqBinder: QueryStringBindable[Seq[String]]
  ): QueryStringBindable[FeatureRequest] =
    new QueryStringBindable[FeatureRequest] {
      override def bind(key: String, params: Map[String, Seq[String]]): Option[Either[String, FeatureRequest]] = {
        for {
          eitherProjects  <- seqBinder.bind("projects", params)
          eitherFeatures  <- seqBinder.bind("features", params)
          eitherAllTagsIn <- seqBinder.bind("allTagsIn", params)
          eitherOneTagIn  <- seqBinder.bind("oneTagIn", params)
          eitherNoTagIn   <- seqBinder.bind("noTagIn", params)
          eitherContext   <- seqBinder.bind("context", params)
        } yield {
          Right(
            FeatureRequest(
              features = processInputSeqString(eitherFeatures.getOrElse(Seq())),
              projects = processInputSeqUUID(eitherProjects.getOrElse(Seq())),
              allTagsIn = processInputSeqUUID(eitherAllTagsIn.getOrElse(Seq())),
              oneTagIn = processInputSeqUUID(eitherOneTagIn.getOrElse(Seq())),
              noTagIn = processInputSeqUUID(eitherNoTagIn.getOrElse(Seq())),
              context = (eitherContext
                .map(seq => seq.filter(str => str.nonEmpty).flatMap(str => str.split("/")))
                .getOrElse(Seq()))
            )
          )
        }
      }
      override def unbind(key: String, request: FeatureRequest): String = {
        val params = request.projects
          .map(p => s"projects=${p}")
          .concat(request.allTagsIn.map(t => s"allTagsIn=${t}"))
          .concat(request.oneTagIn.map(t => s"oneTagIn=${t}"))
        if (params.isEmpty)
          ""
        else
          "?" + params.mkString("&")
      }
    }
}

object Feature {

  def isPercentageFeatureActive(source: String, percentage: Int): Boolean = {
    val hash = (Math.abs(MurmurHash3.bytesHash(source.getBytes, 42)) % 100) + 1
    hash <= percentage
  }

  def writeFeatureForCheck(
      feature: AbstractFeature,
      context: RequestContext,
      env: Env
  ): Future[Either[IzanamiError, JsObject]] = {
    feature
      .active(context, env)
      .map(either => {
        either.map(active => {
          Json.obj(
            "name"    -> feature.name,
            "active"  -> active,
            "project" -> feature.project
          )
        })
      })(env.executionContext)
  }

  def writeFeatureForCheckInLegacyFormat(
      feature: AbstractFeature,
      context: RequestContext,
      env: Env
  ): Future[Either[IzanamiError, Option[JsObject]]] = {
    writeFeatureInLegacyFormat(feature) match {
      case None           => {
        Future.successful(Right(None: Option[JsObject]))
      }
      case Some(jsObject) => {
        feature
          .active(context, env)
          .map {
            case Left(error)   => Left(error)
            case Right(active) => Right(Some(jsObject ++ Json.obj("active" -> active)))
          }(env.executionContext)
      }
    }
  }

  def writeFeatureInLegacyFormat(feature: AbstractFeature): Option[JsObject] = {
    feature match {
      case s: SingleConditionFeature =>
        Some(Json.toJson(OldFeature.fromModernFeature(s))(OldFeature.oldFeatureWrites).as[JsObject])
      // Transforming modern feature to script feature is a little hacky, however it's a format that legacy client
      // can understand, moreover due to the script nature of the feature, there won't be cache client side, which
      // is what we want since legacy client can't evaluate modern feeature locally
      case f: Feature                =>
        Some(
          Json
            .toJson(
              OldGlobalScriptFeature(
                id = f.id,
                name = f.name,
                enabled = f.enabled,
                description = Option(f.description),
                tags = f.tags,
                ref = "fake-script-feature"
              )
            )(OldFeature.oldGlobalScriptWrites)
            .as[JsObject]
        )
      case w: WasmFeature            =>
        Some(Json.toJson(OldFeature.fromScriptFeature(w))(OldFeature.oldFeatureWrites).as[JsObject])
    }
  }

  implicit val offsetTimeWrites: Writes[OffsetTime] = Writes[OffsetTime] { time =>
    Json.toJson(time.format(DateTimeFormatter.ISO_OFFSET_TIME))
  }

  implicit val offsetTimeReads: Reads[OffsetTime]   = Reads[OffsetTime] { json =>
    try {
      JsSuccess(OffsetTime.parse(json.as[String], DateTimeFormatter.ISO_OFFSET_TIME))
    } catch {
      case e: DateTimeParseException => JsError("Invalid time format")
    }
  }
  val hourFormatter: DateTimeFormatter              = DateTimeFormatter.ofPattern("HH:mm:ss")
  implicit val hourPeriodWrites: Writes[HourPeriod] = Writes[HourPeriod] { p =>
    Json.obj(
      "startTime" -> p.startTime.format(hourFormatter),
      "endTime"   -> p.endTime.format(hourFormatter)
    )
  }

  implicit val hourPeriodReads: Reads[HourPeriod] = Reads[HourPeriod] { json =>
    (for (
      start <- (json \ "startTime").asOpt[LocalTime];
      end   <- (json \ "endTime").asOpt[LocalTime]
    )
      yield JsSuccess(
        HourPeriod(
          startTime = start,
          endTime = end
        )
      )).getOrElse(JsError("Failed to parse hour period"))

  }

  implicit val dayOfWeekWrites: Writes[DayOfWeek] = Writes[DayOfWeek] { d =>
    Json.toJson(d.name)
  }

  implicit val dayOfWeekReads: Reads[DayOfWeek] = Reads[DayOfWeek] { json =>
    json.asOpt[String].map(DayOfWeek.valueOf).map(JsSuccess(_)).getOrElse(JsError(s"Incorrect day of week : ${json}"))
  }

  implicit val activationDayOfWeekWrites: Writes[ActivationDayOfWeeks] = Writes[ActivationDayOfWeeks] { a =>
    Json.obj(
      "days" -> a.days
    )
  }

  implicit val activationDayOfWeekReads: Reads[ActivationDayOfWeeks] = Reads[ActivationDayOfWeeks] { json =>
    (for (days <- (json \ "days").asOpt[Set[DayOfWeek]]) yield JsSuccess(ActivationDayOfWeeks(days = days)))
      .getOrElse(JsError("Failed to parse day of week period"))
  }

  implicit val featurePeriodeWrite: Writes[FeaturePeriod] = Writes[FeaturePeriod] { period =>
    if (period.empty) {
      JsNull
    } else {
      Json.obj(
        "begin"          -> period.begin,
        "end"            -> period.end,
        "hourPeriods"    -> period.hourPeriods,
        "activationDays" -> period.days,
        "timezone"       -> period.timezone
      )
    }
  }

  implicit val activationRuleWrite: Writes[ActivationRule] = Writes[ActivationRule] {
    case All                        =>
      Json.obj(
      )
    case UserList(users)            =>
      Json.obj(
        "users" -> users
      )
    case UserPercentage(percentage) =>
      Json.obj(
        "percentage" -> percentage
      )
  }

  implicit val activationConditionWrite: Writes[ActivationCondition] = Writes[ActivationCondition] { cond =>
    Json.obj(
      "period" -> cond.period,
      "rule"   -> cond.rule
    )
  }

  val featureWrite: Writes[AbstractFeature] = Writes[AbstractFeature] {
    case Feature(id, name, project, conditions, enabled, tags, metadata, description)               => {
      Json.obj(
        "name"        -> name,
        "enabled"     -> enabled,
        "metadata"    -> metadata,
        "tags"        -> tags,
        "conditions"  -> conditions,
        "id"          -> id,
        "project"     -> project,
        "description" -> description
      )
    }
    case WasmFeature(id, name, project, enabled, wasmConfig, tags, metadata, description)           => {
      Json.obj(
        "name"        -> name,
        "enabled"     -> enabled,
        "metadata"    -> metadata,
        "tags"        -> tags,
        "wasmConfig"  -> WasmConfig.format.writes(wasmConfig),
        "id"          -> id,
        "project"     -> project,
        "description" -> description
      )
    }
    case SingleConditionFeature(id, name, project, condition, enabled, tags, metadata, description) => {
      Json.obj(
        "name"        -> name,
        "enabled"     -> enabled,
        "metadata"    -> metadata,
        "tags"        -> tags,
        "conditions"  -> condition,
        "id"          -> id,
        "project"     -> project,
        "description" -> description
      )
    }
  }

  implicit val legacyCompatibleConditionWrites: Writes[LegacyCompatibleCondition] = {
    case DateRangeActivationCondition(begin, end, timezone) => {
      Json
        .obj(
          "timezone" -> timezone
        )
        .applyOnWithOpt(begin) { (json, begin) => json ++ Json.obj("begin" -> begin) }
        .applyOnWithOpt(end) { (json, end) => json ++ Json.obj("end" -> end) }
    }
    case ZonedHourPeriod(hourPeriod, timezone)              =>
      hourPeriodWrites.writes(hourPeriod).as[JsObject] ++ Json.obj("timezone" -> timezone)
    case All                                                => Json.obj()
    case u: UserList                                        => activationRuleWrite.writes(u)
    case u: UserPercentage                                  => activationRuleWrite.writes(u)
  }

  val NAME_REGEXP_PATTERN: Regex = "^[a-zA-Z0-9:_-]+$".r

  implicit val activationPeriodRead: Reads[FeaturePeriod] = json => {
    val maybeHourPeriod     = (json \ "hourPeriods").asOpt[Set[HourPeriod]].getOrElse(Set())
    val maybeActivationDays = (json \ "activationDays").asOpt[ActivationDayOfWeeks]
    val maybeBegin          = (json \ "begin").asOpt[Instant](instantReads(DateTimeFormatter.ISO_OFFSET_DATE_TIME))
    val maybeEnd            = (json \ "end").asOpt[Instant](instantReads(DateTimeFormatter.ISO_OFFSET_DATE_TIME))
    val maybeZone           = (json \ "timezone").asOpt[String].map(str => ZoneId.of(str))

    JsSuccess(
      FeaturePeriod(
        begin = maybeBegin,
        end = maybeEnd,
        hourPeriods = maybeHourPeriod,
        days = maybeActivationDays,
        timezone = maybeZone.getOrElse(ZoneId.systemDefault()) // TODO should this be allowed ?
      )
    )
  }

  implicit val activationRuleRead: Reads[ActivationRule] = json => {
    if (json.equals(Json.obj())) {
      JsSuccess(All)
    } else {
      (for (percentage <- (json \ "percentage").asOpt[Int]) yield UserPercentage(percentage = percentage))
        .orElse(
          for (users <- (json \ "users").asOpt[Seq[String]]) yield UserList(users = users.toSet)
        )
        .map(JsSuccess(_))
        .getOrElse(JsError("Invalid activation rule"))
    }
  }

  implicit val activationConditionRead: Reads[ActivationCondition] = json => {
    val maybeRule   = (json \ "rule").asOpt[ActivationRule];
    val maybePeriod = (json \ "period").asOpt[FeaturePeriod];

    if (maybeRule.isDefined || maybePeriod.isDefined) {
      JsSuccess(ActivationCondition(rule = maybeRule.getOrElse(All), period = maybePeriod.getOrElse(FeaturePeriod())))
    } else {
      JsError("Invalid activation condition")
    }
  }

  implicit val legacyActivationConditionRead: Reads[LegacyCompatibleCondition] = json => {
    (json \ "percentage")
      .asOpt[Int]
      .map(p => UserPercentage(p))
      .orElse { (json \ "users").asOpt[Seq[String]].map(s => UserList(s.toSet)) }
      .orElse {
        val from = (json \ "begin").asOpt[Instant](instantReads(DateTimeFormatter.ISO_OFFSET_DATE_TIME))
        val to   = (json \ "end").asOpt[Instant](instantReads(DateTimeFormatter.ISO_OFFSET_DATE_TIME))

        (json \ "timezone")
          .asOpt[ZoneId]
          .flatMap(zone => {
            (from, to) match {
              case (f @ Some(_), t @ Some(_)) => Some(DateRangeActivationCondition(begin = f, end = t, timezone = zone))
              case (f @ Some(_), None)        => Some(DateRangeActivationCondition(begin = f, end = None, timezone = zone))
              case (None, t @ Some(_))        => Some(DateRangeActivationCondition(begin = None, end = t, timezone = zone))
              case _                          => None
            }
          })
      }
      .orElse {
        for (
          from     <- (json \ "startTime").asOpt[LocalTime];
          to       <- (json \ "endTime").asOpt[LocalTime];
          timezone <- (json \ "timezone").asOpt[ZoneId]
        ) yield ZonedHourPeriod(HourPeriod(startTime = from, endTime = to), timezone)
      }
      .map(cond => JsSuccess(cond))
      .getOrElse(
        if (json.asOpt[JsObject].exists(obj => obj.value.isEmpty)) JsSuccess(All)
        else JsError("Failed to read condition")
      )
  }

  // This read is used both for parsing inputs and DB results, it may be wise to split it ...
  def readFeature(json: JsValue, project: String = null): JsResult[AbstractFeature] = {
    val metadata    = json.select("metadata").asOpt[JsObject].getOrElse(JsObject.empty)
    val id          = json.select("id").asOpt[String].orNull
    val description = json.select("description").asOpt[String].getOrElse("")
    val tags        = (json \ "tags")
      .asOpt[Set[String]]
      .getOrElse(Set())
    val maybeArray  = (json \ "conditions").toOption
      .flatMap(conds => conds.asOpt[JsArray])

    val maybeWasmConfig = (json \ "wasmConfig").asOpt[WasmConfig](WasmConfig.format)

    val jsonProject = json
      .select("project")
      .asOpt[String]
      .getOrElse(project)

    val parsedConditions =
      if ((maybeArray.isEmpty && (json \ "activationStrategy").isEmpty) || maybeArray.exists(v => v.value.isEmpty)) {
        JsSuccess(Set[ActivationCondition]())
      } else if (maybeArray.isEmpty) {
        JsError("Incorrect condition format")
      } else {
        val result = maybeArray.get.value.map(v => activationConditionRead.reads(v)).toSet
        if (result.exists(r => r.isError)) {
          JsError("Incorrect condition format")
        } else {
          JsSuccess(result.map(r => r.get))
        }
      }

    val maybeLegacyCompatibleCondition: Option[LegacyCompatibleCondition] = (json \ "conditions")
      .asOpt[LegacyCompatibleCondition]

    val maybeFeature: Option[JsResult[AbstractFeature]] =
      for (
        enabled <- json.select("enabled").asOpt[Boolean];
        name    <- json.select("name").asOpt[String].filter(name => NAME_REGEXP_PATTERN.pattern.matcher(name).matches())
      )
        yield {
          (parsedConditions, maybeWasmConfig, maybeLegacyCompatibleCondition) match {
            case (_, _, Some(legacyCondition))       =>
              JsSuccess(
                SingleConditionFeature(
                  id = id,
                  name = name,
                  enabled = enabled,
                  condition = legacyCondition,
                  tags = tags,
                  metadata = metadata,
                  project = jsonProject,
                  description = description
                )
              )
            case (_, Some(wasmConfig), _)            => {
              JsSuccess(
                WasmFeature(
                  id = id,
                  name = name,
                  project = jsonProject,
                  enabled = enabled,
                  wasmConfig = wasmConfig,
                  tags = tags,
                  metadata = metadata,
                  description = description
                )
              )
            }
            case (JsSuccess(conditions, _), None, _) => {
              val jsonProject = json.select("project").asOpt[String].getOrElse(project)

              JsSuccess(
                Feature(
                  id = id,
                  name = name,
                  enabled = enabled,
                  conditions = conditions,
                  tags = tags,
                  metadata = metadata,
                  project = jsonProject,
                  description = description
                )
              )
            }
            case _                                   => {
              oldFeatureReads
                .reads(json)
                .flatMap(f => {
                  // TODO handle missing timezon
                  f.toFeature(project, (json \ "timezone").asOpt[ZoneId].orNull, Map()) match {
                    case Left(err)           => JsError(err)
                    case Right((feature, _)) => JsSuccess(feature)
                  }
                })
            }
          }
        }
    maybeFeature
      .getOrElse(JsError("Incorrect feature format"))

  }
}

object CustomBinders {
  implicit def instantQueryStringBindable(implicit
      seqBinder: QueryStringBindable[String]
  ): QueryStringBindable[Instant] =
    new QueryStringBindable[Instant] {
      override def bind(key: String, params: Map[String, Seq[String]]): Option[Either[String, Instant]] = {
        seqBinder
          .bind("date", params)
          .map(e => e.map(v => Instant.from(DateTimeFormatter.ISO_OFFSET_DATE_TIME.parse(v))))
      }
      override def unbind(key: String, request: Instant): String = {
        DateTimeFormatter.ISO_OFFSET_TIME.format(request)
      }
    }
}<|MERGE_RESOLUTION|>--- conflicted
+++ resolved
@@ -26,12 +26,8 @@
 case object Replace extends PatchOperation
 case object Remove  extends PatchOperation
 
-<<<<<<< HEAD
-case object Enabled     extends PatchPathField
-=======
 case object Enabled extends PatchPathField
 case object ProjectFeature extends PatchPathField
->>>>>>> 8cb4f846
 case object RootFeature extends PatchPathField
 
 sealed trait FeaturePatch {
@@ -63,17 +59,10 @@
   implicit val patchPathReads: Reads[PatchPath] = Reads[PatchPath] { json =>
     json
       .asOpt[String]
-<<<<<<< HEAD
-      .map {
-        case ENABLED_PATH_PATTERN(id) =>
-          PatchPath(id, Enabled)
-        case FEATURE_PATH_PATTERN(id) => PatchPath(id, RootFeature)
-=======
       .map { case ENABLED_PATH_PATTERN(id) =>
         PatchPath(id, Enabled)
       case PROJECT_PATH_PATTERN(id) => PatchPath(id, ProjectFeature)
       case FEATURE_PATH_PATTERN(id) => PatchPath(id, RootFeature)
->>>>>>> 8cb4f846
       }
       .map(path => JsSuccess(path))
       .getOrElse(JsError("Bad patch path"))
@@ -91,17 +80,6 @@
   }
 
   implicit val featurePatchReads: Reads[FeaturePatch] = Reads[FeaturePatch] { json =>
-<<<<<<< HEAD
-    val maybeResult =
-      for (
-        op   <- (json \ "op").asOpt[PatchOperation];
-        path <- (json \ "path").asOpt[PatchPath]
-      ) yield (op, path) match {
-        case (Replace, PatchPath(id, Enabled))    => (json \ "value").asOpt[Boolean].map(b => EnabledFeaturePatch(b, id))
-        case (Remove, PatchPath(id, RootFeature)) => Some(RemoveFeaturePatch(id))
-        case (_, _)                               => None
-      }
-=======
     val maybeResult = for (
       op <- (json \ "op").asOpt[PatchOperation];
       path <- (json \ "path").asOpt[PatchPath]
@@ -111,7 +89,6 @@
       case (Remove, PatchPath(id, RootFeature)) => Some(RemoveFeaturePatch(id))
       case (_,_) => None
     }
->>>>>>> 8cb4f846
     maybeResult.flatten.map(r => JsSuccess(r)).getOrElse(JsError("Failed to read patch operation"))
   }
 }
