--- conflicted
+++ resolved
@@ -1,367 +1,297 @@
 {
-<<<<<<< HEAD
-  "/izanami/__docusaurus/debug-ab4": {
-    "__comp": "__comp---theme-debug-config-23-a-2ff",
-    "__context": {
-      "plugin": "plugin---izanami-docusaurus-debugf-75-018"
+  "/izanami/search-b82": {
+    "__comp": "1a4e3797",
+    "__context": {
+      "plugin": "aaf1ecdf"
     }
   },
-  "/izanami/__docusaurus/debug/config-71e": {
-    "__comp": "__comp---theme-debug-config-23-a-2ff",
-    "__context": {
-      "plugin": "plugin---izanami-docusaurus-debugf-75-018"
+  "/izanami/docs-fde": {
+    "__comp": "5e95c892",
+    "__context": {
+      "plugin": "18d6115e"
     }
   },
-  "/izanami/__docusaurus/debug/content-7bd": {
-    "__comp": "__comp---theme-debug-contentba-8-ce7",
-    "__context": {
-      "plugin": "plugin---izanami-docusaurus-debugf-75-018"
+  "/izanami/docs-be2": {
+    "__comp": "a7bd4aaa",
+    "version": "935f2afb"
+  },
+  "/izanami/docs-833": {
+    "__comp": "a94703ab"
+  },
+  "/izanami/docs/clients/-7b7": {
+    "__comp": "17896441",
+    "content": "f53bace1"
+  },
+  "/izanami/docs/clients/java/-37a": {
+    "__comp": "17896441",
+    "content": "858bfcaf"
+  },
+  "/izanami/docs/clients/java/cache-625": {
+    "__comp": "17896441",
+    "content": "d98f6b02"
+  },
+  "/izanami/docs/clients/java/error-handling-d1a": {
+    "__comp": "17896441",
+    "content": "95f95e10"
+  },
+  "/izanami/docs/concepts/-580": {
+    "__comp": "17896441",
+    "content": "39cf9c2b"
+  },
+  "/izanami/docs/getstarted/-9f8": {
+    "__comp": "17896441",
+    "content": "55940994"
+  },
+  "/izanami/docs/guides/-7c0": {
+    "__comp": "17896441",
+    "content": "2e7f27e2"
+  },
+  "/izanami/docs/guides/bulk-feature-modification-f37": {
+    "__comp": "17896441",
+    "content": "9af8677d"
+  },
+  "/izanami/docs/guides/configuration-91e": {
+    "__comp": "17896441",
+    "content": "1ee94ba8"
+  },
+  "/izanami/docs/guides/env-contexts-3a6": {
+    "__comp": "17896441",
+    "content": "28294f75"
+  },
+  "/izanami/docs/guides/import-from-v1-b45": {
+    "__comp": "17896441",
+    "content": "52d2f9c5"
+  },
+  "/izanami/docs/guides/key-configuration-e58": {
+    "__comp": "17896441",
+    "content": "692c4667"
+  },
+  "/izanami/docs/guides/local-scripts-122": {
+    "__comp": "17896441",
+    "content": "45bf6ac8"
+  },
+  "/izanami/docs/guides/mailer-configuration-ae4": {
+    "__comp": "17896441",
+    "content": "5a1e6866"
+  },
+  "/izanami/docs/guides/multi-conditions-feature-39f": {
+    "__comp": "17896441",
+    "content": "cbc90340"
+  },
+  "/izanami/docs/guides/query-builder-b4b": {
+    "__comp": "17896441",
+    "content": "f7b0431a"
+  },
+  "/izanami/docs/guides/remote-script-e46": {
+    "__comp": "17896441",
+    "content": "5ec15e41"
+  },
+  "/izanami/docs/guides/user-invitation-eba": {
+    "__comp": "17896441",
+    "content": "382abdc7"
+  },
+  "/izanami/docs/usages/-f2d": {
+    "__comp": "17896441",
+    "content": "f09d0f18"
+  },
+  "/izanami/docs/usages/contexts-7d8": {
+    "__comp": "17896441",
+    "content": "b35c709e"
+  },
+  "/izanami/docs/usages/features-06a": {
+    "__comp": "17896441",
+    "content": "1756af0d"
+  },
+  "/izanami/docs/usages/organisation-d57": {
+    "__comp": "17896441",
+    "content": "2524d653"
+  },
+  "/izanami/docs/usages/request-944": {
+    "__comp": "17896441",
+    "content": "d86837dc"
+  },
+  "/izanami/v1-b1a": {
+    "__comp": "5e95c892",
+    "__context": {
+      "plugin": "9adc4a88"
+    }
+  },
+  "/izanami/v1-0b2": {
+    "__comp": "a7bd4aaa",
+    "version": "7329b9d1"
+  },
+  "/izanami/v1-995": {
+    "__comp": "a94703ab"
+  },
+  "/izanami/v1/-4b6": {
+    "__comp": "17896441",
+    "content": "38c1ccfe"
+  },
+  "/izanami/v1/about-92c": {
+    "__comp": "17896441",
+    "content": "404820e5"
+  },
+  "/izanami/v1/api-4d6": {
+    "__comp": "17896441",
+    "content": "8c817def"
+  },
+  "/izanami/v1/architecture-13a": {
+    "__comp": "17896441",
+    "content": "cced1e3d"
+  },
+  "/izanami/v1/authprovider-05e": {
+    "__comp": "17896441",
+    "content": "ea391ed7"
+  },
+  "/izanami/v1/clients/-b28": {
+    "__comp": "17896441",
+    "content": "915e538f"
+  },
+  "/izanami/v1/clients/cli-f96": {
+    "__comp": "17896441",
+    "content": "3cfbbc0f"
+  },
+  "/izanami/v1/clients/jvm-4da": {
+    "__comp": "17896441",
+    "content": "44ca1fc6"
+  },
+  "/izanami/v1/clients/node-afe": {
+    "__comp": "17896441",
+    "content": "28ea13a0"
+  },
+  "/izanami/v1/clients/react-58a": {
+    "__comp": "17896441",
+    "content": "cdfb9db4"
+  },
+  "/izanami/v1/clients/spring-starter-dfe": {
+    "__comp": "17896441",
+    "content": "7a3092a3"
+  },
+  "/izanami/v1/configs/-bf8": {
+    "__comp": "17896441",
+    "content": "3e4b204b"
+  },
+  "/izanami/v1/configs/api-a47": {
+    "__comp": "17896441",
+    "content": "6a24d81d"
+  },
+  "/izanami/v1/configs/springconfig-1f0": {
+    "__comp": "17896441",
+    "content": "61d10066"
+  },
+  "/izanami/v1/configs/ui-18c": {
+    "__comp": "17896441",
+    "content": "144ae2b5"
+  },
+  "/izanami/v1/developers-811": {
+    "__comp": "17896441",
+    "content": "7a055ef3"
+  },
+  "/izanami/v1/events-f8b": {
+    "__comp": "17896441",
+    "content": "dfda2e39"
+  },
+  "/izanami/v1/experiments/-0cf": {
+    "__comp": "17896441",
+    "content": "e90300dd"
+  },
+  "/izanami/v1/experiments/api-5e6": {
+    "__comp": "17896441",
+    "content": "e157316e"
+  },
+  "/izanami/v1/experiments/ui-22b": {
+    "__comp": "17896441",
+    "content": "309e43de"
+  },
+  "/izanami/v1/features-c6a": {
+    "__comp": "17896441",
+    "content": "868bc92e"
+  },
+  "/izanami/v1/features-flipping/-ab5": {
+    "__comp": "17896441",
+    "content": "3651c730"
+  },
+  "/izanami/v1/features-flipping/api-e84": {
+    "__comp": "17896441",
+    "content": "2c55d6de"
+  },
+  "/izanami/v1/features-flipping/lock-4e5": {
+    "__comp": "17896441",
+    "content": "37d37b99"
+  },
+  "/izanami/v1/features-flipping/scripts-494": {
+    "__comp": "17896441",
+    "content": "6b55a23b"
+  },
+  "/izanami/v1/features-flipping/ui-401": {
+    "__comp": "17896441",
+    "content": "efe36f9c"
+  },
+  "/izanami/v1/getizanami/-68e": {
+    "__comp": "17896441",
+    "content": "d9a19508"
+  },
+  "/izanami/v1/getizanami/binaries-206": {
+    "__comp": "17896441",
+    "content": "83cf5a0e"
+  },
+  "/izanami/v1/getizanami/docker-775": {
+    "__comp": "17896441",
+    "content": "dc8f53ac"
+  },
+  "/izanami/v1/getizanami/fromsources-1f1": {
+    "__comp": "17896441",
+    "content": "f5ac983d"
+  },
+  "/izanami/v1/keys-eb4": {
+    "__comp": "17896441",
+    "content": "12625af8"
+  },
+  "/izanami/v1/metrics-415": {
+    "__comp": "17896441",
+    "content": "f3281aa5"
+  },
+  "/izanami/v1/performances-22b": {
+    "__comp": "17896441",
+    "content": "d5980866"
+  },
+  "/izanami/v1/philosophy-e21": {
+    "__comp": "17896441",
+    "content": "62eca57d"
+  },
+  "/izanami/v1/settings/-3c2": {
+    "__comp": "17896441",
+    "content": "8a163022"
+  },
+  "/izanami/v1/settings/database-f13": {
+    "__comp": "17896441",
+    "content": "54014a70"
+  },
+  "/izanami/v1/settings/settings-0b0": {
+    "__comp": "17896441",
+    "content": "604919e7"
+  },
+  "/izanami/v1/tutorials/-d91": {
+    "__comp": "17896441",
+    "content": "0f98d465"
+  },
+  "/izanami/v1/tutorials/oauth2-4ba": {
+    "__comp": "17896441",
+    "content": "404d2a01"
+  },
+  "/izanami/v1/tutorials/spring-94e": {
+    "__comp": "17896441",
+    "content": "cf997756"
+  },
+  "/izanami/v1/ui-95e": {
+    "__comp": "17896441",
+    "content": "22a808b3"
+  },
+  "/izanami/-89a": {
+    "__comp": "c4f5d8e4",
+    "__context": {
+      "plugin": "49cb21fa"
     },
-    "allContent": "allContent---izanami-docusaurus-debug-content-246-c61"
-  },
-  "/izanami/__docusaurus/debug/globalData-1a4": {
-    "__comp": "__comp---theme-debug-global-dataede-0fa",
-    "__context": {
-      "plugin": "plugin---izanami-docusaurus-debugf-75-018"
-    }
-  },
-  "/izanami/__docusaurus/debug/metadata-d94": {
-    "__comp": "__comp---theme-debug-site-metadata-68-e-3d4",
-    "__context": {
-      "plugin": "plugin---izanami-docusaurus-debugf-75-018"
-    }
-  },
-  "/izanami/__docusaurus/debug/registry-49c": {
-    "__comp": "__comp---theme-debug-registry-679-501",
-    "__context": {
-      "plugin": "plugin---izanami-docusaurus-debugf-75-018"
-    }
-  },
-  "/izanami/__docusaurus/debug/routes-108": {
-    "__comp": "__comp---theme-debug-routes-946-699",
-    "__context": {
-      "plugin": "plugin---izanami-docusaurus-debugf-75-018"
-    }
-  },
-  "/izanami/search-b82": {
-    "__comp": "__comp---theme-search-page-1-a-4-d6f",
-    "__context": {
-      "plugin": "plugin---izanami-searchaaf-832"
-    }
-  },
-  "/izanami/docs-fde": {
-    "__comp": "__comp---theme-docs-root-5-e-9-0b6",
-    "__context": {
-      "plugin": "plugin---izanami-docs-18-d-414"
-=======
-  "/izanami/search-67a": {
-    "__comp": "1a4e3797",
-    "__context": {
-      "plugin": "1457b77c"
-    }
-  },
-  "/izanami/docs-828": {
-    "__comp": "5e95c892",
-    "__context": {
-      "plugin": "1ad66b9e"
->>>>>>> 2218c062
-    }
-  },
-  "/izanami/docs-be2": {
-    "__comp": "__comp---theme-doc-version-roota-7-b-5de",
-    "version": "version---izanami-docs-935-49b"
-  },
-  "/izanami/docs-833": {
-    "__comp": "__comp---theme-doc-roota-94-67a"
-  },
-  "/izanami/docs/clients/-7b7": {
-    "__comp": "__comp---theme-doc-item-178-a40",
-    "content": "content---izanami-docs-clients-f-53-ddb"
-  },
-  "/izanami/docs/clients/java/-37a": {
-    "__comp": "__comp---theme-doc-item-178-a40",
-    "content": "content---izanami-docs-clients-java-858-68f"
-  },
-  "/izanami/docs/clients/java/cache-625": {
-    "__comp": "__comp---theme-doc-item-178-a40",
-    "content": "content---izanami-docs-clients-java-cached-98-38e"
-  },
-  "/izanami/docs/clients/java/error-handling-d1a": {
-    "__comp": "__comp---theme-doc-item-178-a40",
-    "content": "content---izanami-docs-clients-java-error-handling-95-f-d67"
-  },
-  "/izanami/docs/concepts/-580": {
-    "__comp": "__comp---theme-doc-item-178-a40",
-    "content": "content---izanami-docs-concepts-39-c-d27"
-  },
-  "/izanami/docs/getstarted/-9f8": {
-    "__comp": "__comp---theme-doc-item-178-a40",
-    "content": "content---izanami-docs-getstarted-559-e25"
-  },
-  "/izanami/docs/guides/-7c0": {
-    "__comp": "__comp---theme-doc-item-178-a40",
-    "content": "content---izanami-docs-guides-2-e-7-90c"
-  },
-  "/izanami/docs/guides/bulk-feature-modification-f37": {
-    "__comp": "__comp---theme-doc-item-178-a40",
-    "content": "content---izanami-docs-guides-bulk-feature-modification-9-af-8db"
-  },
-  "/izanami/docs/guides/configuration-91e": {
-    "__comp": "__comp---theme-doc-item-178-a40",
-    "content": "content---izanami-docs-guides-configuration-1-ee-ee3"
-  },
-  "/izanami/docs/guides/env-contexts-3a6": {
-    "__comp": "__comp---theme-doc-item-178-a40",
-    "content": "content---izanami-docs-guides-env-contexts-282-25d"
-  },
-  "/izanami/docs/guides/import-from-v1-b45": {
-    "__comp": "__comp---theme-doc-item-178-a40",
-    "content": "content---izanami-docs-guides-import-from-v-152-d-389"
-  },
-  "/izanami/docs/guides/key-configuration-e58": {
-    "__comp": "__comp---theme-doc-item-178-a40",
-    "content": "content---izanami-docs-guides-key-configuration-692-f34"
-  },
-  "/izanami/docs/guides/local-scripts-122": {
-    "__comp": "__comp---theme-doc-item-178-a40",
-    "content": "content---izanami-docs-guides-local-scripts-45-b-d3d"
-  },
-  "/izanami/docs/guides/mailer-configuration-ae4": {
-    "__comp": "__comp---theme-doc-item-178-a40",
-    "content": "content---izanami-docs-guides-mailer-configuration-5-a-1-826"
-  },
-  "/izanami/docs/guides/multi-conditions-feature-39f": {
-    "__comp": "__comp---theme-doc-item-178-a40",
-    "content": "content---izanami-docs-guides-multi-conditions-featurecbc-67a"
-  },
-  "/izanami/docs/guides/query-builder-b4b": {
-    "__comp": "__comp---theme-doc-item-178-a40",
-    "content": "content---izanami-docs-guides-query-builderf-7-b-4f8"
-  },
-  "/izanami/docs/guides/remote-script-e46": {
-    "__comp": "__comp---theme-doc-item-178-a40",
-    "content": "content---izanami-docs-guides-remote-script-5-ec-5c2"
-  },
-  "/izanami/docs/guides/user-invitation-eba": {
-    "__comp": "__comp---theme-doc-item-178-a40",
-    "content": "content---izanami-docs-guides-user-invitation-382-89d"
-  },
-  "/izanami/docs/usages/-f2d": {
-    "__comp": "__comp---theme-doc-item-178-a40",
-    "content": "content---izanami-docs-usages-f-09-ee0"
-  },
-  "/izanami/docs/usages/contexts-7d8": {
-    "__comp": "__comp---theme-doc-item-178-a40",
-    "content": "content---izanami-docs-usages-contextsb-35-a79"
-  },
-  "/izanami/docs/usages/features-06a": {
-    "__comp": "__comp---theme-doc-item-178-a40",
-    "content": "content---izanami-docs-usages-features-175-9e5"
-  },
-  "/izanami/docs/usages/organisation-d57": {
-    "__comp": "__comp---theme-doc-item-178-a40",
-    "content": "content---izanami-docs-usages-organisation-252-2d5"
-  },
-  "/izanami/docs/usages/request-944": {
-    "__comp": "__comp---theme-doc-item-178-a40",
-    "content": "content---izanami-docs-usages-requestd-86-68b"
-  },
-<<<<<<< HEAD
-  "/izanami/v1-b1a": {
-    "__comp": "__comp---theme-docs-root-5-e-9-0b6",
-    "__context": {
-      "plugin": "plugin---izanami-v-19-ad-71a"
-=======
-  "/izanami/v1-433": {
-    "__comp": "5e95c892",
-    "__context": {
-      "plugin": "4cb46bbe"
->>>>>>> 2218c062
-    }
-  },
-  "/izanami/v1-0b2": {
-    "__comp": "__comp---theme-doc-version-roota-7-b-5de",
-    "version": "version---izanami-v-1732-153"
-  },
-  "/izanami/v1-995": {
-    "__comp": "__comp---theme-doc-roota-94-67a"
-  },
-  "/izanami/v1/-4b6": {
-    "__comp": "__comp---theme-doc-item-178-a40",
-    "content": "content---izanami-v-1-38-c-105"
-  },
-  "/izanami/v1/about-92c": {
-    "__comp": "__comp---theme-doc-item-178-a40",
-    "content": "content---izanami-v-1-about-404-3f5"
-  },
-  "/izanami/v1/api-4d6": {
-    "__comp": "__comp---theme-doc-item-178-a40",
-    "content": "content---izanami-v-1-api-8-c-8-676"
-  },
-  "/izanami/v1/architecture-13a": {
-    "__comp": "__comp---theme-doc-item-178-a40",
-    "content": "content---izanami-v-1-architecturecce-931"
-  },
-  "/izanami/v1/authprovider-05e": {
-    "__comp": "__comp---theme-doc-item-178-a40",
-    "content": "content---izanami-v-1-authproviderea-3-644"
-  },
-  "/izanami/v1/clients/-b28": {
-    "__comp": "__comp---theme-doc-item-178-a40",
-    "content": "content---izanami-v-1-clients-915-d28"
-  },
-  "/izanami/v1/clients/cli-f96": {
-    "__comp": "__comp---theme-doc-item-178-a40",
-    "content": "content---izanami-v-1-clients-cli-3-cf-9a1"
-  },
-  "/izanami/v1/clients/jvm-4da": {
-    "__comp": "__comp---theme-doc-item-178-a40",
-    "content": "content---izanami-v-1-clients-jvm-44-c-096"
-  },
-  "/izanami/v1/clients/node-afe": {
-    "__comp": "__comp---theme-doc-item-178-a40",
-    "content": "content---izanami-v-1-clients-node-28-e-d45"
-  },
-  "/izanami/v1/clients/react-58a": {
-    "__comp": "__comp---theme-doc-item-178-a40",
-    "content": "content---izanami-v-1-clients-reactcdf-b19"
-  },
-  "/izanami/v1/clients/spring-starter-dfe": {
-    "__comp": "__comp---theme-doc-item-178-a40",
-    "content": "content---izanami-v-1-clients-spring-starter-7-a-3-7a6"
-  },
-  "/izanami/v1/configs/-bf8": {
-    "__comp": "__comp---theme-doc-item-178-a40",
-    "content": "content---izanami-v-1-configs-3-e-4-2ff"
-  },
-  "/izanami/v1/configs/api-a47": {
-    "__comp": "__comp---theme-doc-item-178-a40",
-    "content": "content---izanami-v-1-configs-api-6-a-2-69d"
-  },
-  "/izanami/v1/configs/springconfig-1f0": {
-    "__comp": "__comp---theme-doc-item-178-a40",
-    "content": "content---izanami-v-1-configs-springconfig-61-d-f30"
-  },
-  "/izanami/v1/configs/ui-18c": {
-    "__comp": "__comp---theme-doc-item-178-a40",
-    "content": "content---izanami-v-1-configs-ui-144-a34"
-  },
-  "/izanami/v1/developers-811": {
-    "__comp": "__comp---theme-doc-item-178-a40",
-    "content": "content---izanami-v-1-developers-7-a-0-9c7"
-  },
-  "/izanami/v1/events-f8b": {
-    "__comp": "__comp---theme-doc-item-178-a40",
-    "content": "content---izanami-v-1-eventsdfd-d43"
-  },
-  "/izanami/v1/experiments/-0cf": {
-    "__comp": "__comp---theme-doc-item-178-a40",
-    "content": "content---izanami-v-1-experiments-e-90-974"
-  },
-  "/izanami/v1/experiments/api-5e6": {
-    "__comp": "__comp---theme-doc-item-178-a40",
-    "content": "content---izanami-v-1-experiments-apie-15-10a"
-  },
-  "/izanami/v1/experiments/ui-22b": {
-    "__comp": "__comp---theme-doc-item-178-a40",
-    "content": "content---izanami-v-1-experiments-ui-309-5ca"
-  },
-  "/izanami/v1/features-c6a": {
-    "__comp": "__comp---theme-doc-item-178-a40",
-    "content": "content---izanami-v-1-features-868-d79"
-  },
-  "/izanami/v1/features-flipping/-ab5": {
-    "__comp": "__comp---theme-doc-item-178-a40",
-    "content": "content---izanami-v-1-features-flipping-365-731"
-  },
-  "/izanami/v1/features-flipping/api-e84": {
-    "__comp": "__comp---theme-doc-item-178-a40",
-    "content": "content---izanami-v-1-features-flipping-api-2-c-5-4c6"
-  },
-  "/izanami/v1/features-flipping/lock-4e5": {
-    "__comp": "__comp---theme-doc-item-178-a40",
-    "content": "content---izanami-v-1-features-flipping-lock-37-d-be6"
-  },
-  "/izanami/v1/features-flipping/scripts-494": {
-    "__comp": "__comp---theme-doc-item-178-a40",
-    "content": "content---izanami-v-1-features-flipping-scripts-6-b-5-325"
-  },
-  "/izanami/v1/features-flipping/ui-401": {
-    "__comp": "__comp---theme-doc-item-178-a40",
-    "content": "content---izanami-v-1-features-flipping-uiefe-4c7"
-  },
-  "/izanami/v1/getizanami/-68e": {
-    "__comp": "__comp---theme-doc-item-178-a40",
-    "content": "content---izanami-v-1-getizanami-d-9-a-7e0"
-  },
-  "/izanami/v1/getizanami/binaries-206": {
-    "__comp": "__comp---theme-doc-item-178-a40",
-    "content": "content---izanami-v-1-getizanami-binaries-83-c-595"
-  },
-  "/izanami/v1/getizanami/docker-775": {
-    "__comp": "__comp---theme-doc-item-178-a40",
-    "content": "content---izanami-v-1-getizanami-dockerdc-8-cc8"
-  },
-  "/izanami/v1/getizanami/fromsources-1f1": {
-    "__comp": "__comp---theme-doc-item-178-a40",
-    "content": "content---izanami-v-1-getizanami-fromsourcesf-5-a-707"
-  },
-  "/izanami/v1/keys-eb4": {
-    "__comp": "__comp---theme-doc-item-178-a40",
-    "content": "content---izanami-v-1-keys-126-146"
-  },
-  "/izanami/v1/metrics-415": {
-    "__comp": "__comp---theme-doc-item-178-a40",
-    "content": "content---izanami-v-1-metricsf-32-a4e"
-  },
-  "/izanami/v1/performances-22b": {
-    "__comp": "__comp---theme-doc-item-178-a40",
-    "content": "content---izanami-v-1-performancesd-59-76a"
-  },
-  "/izanami/v1/philosophy-e21": {
-    "__comp": "__comp---theme-doc-item-178-a40",
-    "content": "content---izanami-v-1-philosophy-62-e-298"
-  },
-  "/izanami/v1/settings/-3c2": {
-    "__comp": "__comp---theme-doc-item-178-a40",
-    "content": "content---izanami-v-1-settings-8-a-1-b9e"
-  },
-  "/izanami/v1/settings/database-f13": {
-    "__comp": "__comp---theme-doc-item-178-a40",
-    "content": "content---izanami-v-1-settings-database-540-759"
-  },
-  "/izanami/v1/settings/settings-0b0": {
-    "__comp": "__comp---theme-doc-item-178-a40",
-    "content": "content---izanami-v-1-settings-settings-604-766"
-  },
-  "/izanami/v1/tutorials/-d91": {
-    "__comp": "__comp---theme-doc-item-178-a40",
-    "content": "content---izanami-v-1-tutorials-0-f-9-bed"
-  },
-  "/izanami/v1/tutorials/oauth2-4ba": {
-    "__comp": "__comp---theme-doc-item-178-a40",
-    "content": "content---izanami-v-1-tutorials-oauth-2404-9d8"
-  },
-  "/izanami/v1/tutorials/spring-94e": {
-    "__comp": "__comp---theme-doc-item-178-a40",
-    "content": "content---izanami-v-1-tutorials-springcf-9-f2f"
-  },
-  "/izanami/v1/ui-95e": {
-    "__comp": "__comp---theme-doc-item-178-a40",
-    "content": "content---izanami-v-1-ui-22-a-7e8"
-  },
-<<<<<<< HEAD
-  "/izanami/-89a": {
-    "__comp": "__comp---site-src-pages-index-jsc-4-f-f99",
-    "__context": {
-      "plugin": "plugin---izanami-49-c-56d"
-=======
-  "/izanami/-a38": {
-    "__comp": "c4f5d8e4",
-    "__context": {
-      "plugin": "a5a0f36f"
->>>>>>> 2218c062
-    },
-    "config": "config---izanami-5-e-9-485"
+    "config": "5e9f5e1a"
   }
 }