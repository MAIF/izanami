--- conflicted
+++ resolved
@@ -66,11 +66,7 @@
       <div className="col-md-12">
         <div className="row">
           <div style={{width: '100%', display: 'flex', justifyContent: 'center', alignItems: 'center'}}>
-<<<<<<< HEAD
-            <img className="logo_izanami_dashboard" src="/assets/images/izanami.png"/>
-=======
             <img className="logo_izanami_dashboard" src={`${window.__contextPath}/assets/images/izanami.png`}/>
->>>>>>> f91366d6
           </div>
         </div>
         <div style={{ marginTop: 80 }}>
