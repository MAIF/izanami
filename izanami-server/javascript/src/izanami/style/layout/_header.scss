--- conflicted
+++ resolved
@@ -78,11 +78,6 @@
   border-color: #373735;
   box-shadow: none;
 }
-<<<<<<< HEAD
-=======
-
-
->>>>>>> 3afc01cd
 // izanami end
 .fa-cog {
   font-size: 1.5em;
@@ -170,7 +165,7 @@
   #navbar .search-input {
     width: 100%!important;
   }
-  
+
   .userManagement a{
     text-align: right;
   }
