import { format } from "date-fns";
import {
  Configuration,
  isLightWasmFeature,
  IzanamiV1ImportRequest,
  LightWebhook,
  Mailer,
  MailerConfiguration,
  ProjectInCreationType,
  ProjectType,
  TagType,
  TCompleteFeature,
  TCondition,
  TContext,
  TenantInCreationType,
  TenantType,
  TKey,
  TLevel,
  TLightFeature,
  TRights,
  TSingleRightForTenantUser,
  TTenantRight,
  TUser,
  TWasmConfig,
  WasmFeature,
  Webhook,
<<<<<<< HEAD
  SearchEntityResponse,
=======
>>>>>>> 38f766ef
} from "./types";
import { isArray } from "lodash";
import toast from "react-hot-toast";
import * as React from "react";

export enum MutationNames {
  TENANTS = "TENANTS",
  USERS = "USER",
  CONFIGURATION = "CONFIGURATION",
}

export function webhookQueryKey(tenant: string): string {
  return `${tenant}-webhooks`;
}

export function tenantScriptKey(tenant: string): string {
  return `${tenant}-wasm-scripts`;
}

export function tenantFeaturesKey(tenant: string): string {
  return `TENANT-FEATURES-${tenant}`;
}

export function globalContextKey(tenant: string): string {
  return `GLOBAL-${tenant}-contexts`;
}

export function projectContextKey(tenant: string, project: string): string {
  return `PROJECT-${tenant}-${project}-contexts`;
}

export function mailerQueryKey(mailer: Mailer): string {
  return `MAILER-${mailer}`;
}

export function tenantQueryKey(tenant: string): string {
  return `TENANT-${tenant}`;
}

export function projectQueryKey(tenant: string, project: string): string {
  return `PROJECT-${tenant}-${project}`;
}

export function tagQueryKey(tenant: string, tag: string): string {
  return `TAG-${tenant}-${tag}`;
}

export function tagsQueryKey(tenant: string): string {
  return `TAG-${tenant}`;
}
export function projectsQueryKey(tenant: string): string {
  return `PROJECT-${tenant}`;
}

export function featureQueryKey(tenant: string, tag: string): string {
  return `FEATURES-${tenant}-${tag}`;
}

export function tenantKeyQueryKey(tenant: string) {
  return `TENANT-${tenant}-KEYS`;
}

export function userQueryKey(user: string) {
  return `USER-${user}`;
}

export function userQueryKeyForTenant(user: string, tenant: string) {
  return `${userQueryKey(user)}-${tenant}`;
}

export function tenantUserQueryKey(tenant: string) {
  return `USERS-${tenant}`;
}

export function projectUserQueryKey(tenant: string, project: string) {
  return `USERS-${tenant}-${project}`;
}

export function webhookUserQueryKey(tenant: string, webhook: string) {
  return `USERS-${tenant}-${webhook}`;
}

<<<<<<< HEAD
export function searchQueryEntities(query: string): string {
  return `ENTITIES-${query}`;
}
export function searchQueryByTenant(tenant: string, query: string): string {
  return `ENTITIES-${tenant}-${query}`;
}

=======
>>>>>>> 38f766ef
export function queryTenantUsers(tenant: string): Promise<
  {
    username: string;
    email: string;
    admin: boolean;
    userType: "INTERNAL" | "OIDC" | "OTOROSHI";
    right: TLevel;
  }[]
> {
  return handleFetchJsonResponse(fetch(`/api/admin/tenants/${tenant}/users`));
}

export function findFeatures(
  tenant: string,
  search = ""
): Promise<TLightFeature[]> {
  return handleFetchJsonResponse(
    fetch(`/api/admin/tenants/${tenant}/features?search=${search}`)
  );
}

export function searchFeatures(
  tenant: string,
  projects: string[],
  allTagsIn: string[] = [],
  oneTagIn: string[] = [],
  noTagIn: string[] = []
): Promise<TLightFeature[]> {
  return handleFetchJsonResponse(
    fetch(
      `/api/admin/tenants/${tenant}/features?allTagsIn=${allTagsIn.join(
        ","
      )}&oneTagIn=${oneTagIn.join(",")}&noTagIn=${noTagIn.join(",")}`
    )
  );
}

export function queryWebhookUsers(
  tenant: string,
  webhook: string
): Promise<TSingleRightForTenantUser[]> {
  return handleFetchJsonResponse(
    fetch(`/api/admin/tenants/${tenant}/webhooks/${webhook}/users`)
  );
}

export function queryProjectUsers(
  tenant: string,
  project: string
): Promise<TSingleRightForTenantUser[]> {
  return handleFetchJsonResponse(
    fetch(`/api/admin/tenants/${tenant}/projects/${project}/users`)
  );
}

export function queryTenants(
  tenantLevelFilter?: TLevel
): Promise<TenantType[]> {
  return handleFetchJsonResponse(
    fetch(
      `/api/admin/tenants${
        tenantLevelFilter ? `?right=${tenantLevelFilter}` : ""
      }`
    )
  );
}

export function queryTenant(tenant: string): Promise<TenantType> {
  return handleFetchJsonResponse(fetch(`/api/admin/tenants/${tenant}`));
}

export function queryProjects(tenant: string): Promise<ProjectType[]> {
  return handleFetchJsonResponse(
    fetch(`/api/admin/tenants/${tenant}/projects`)
  );
}
export function queryUser(user: string): Promise<TUser> {
  return handleFetchJsonResponse(fetch(`/api/admin/users/${user}`));
}

export function queryUserForTenant(
  user: string,
  tenant: string
): Promise<TUser> {
  return handleFetchJsonResponse(fetch(`/api/admin/${tenant}/users/${user}`));
}

export function queryContextsForProject(
  tenant: string,
  project: string
): Promise<TContext[]> {
  return handleFetchJsonResponse(
    fetch(`/api/admin/tenants/${tenant}/projects/${project}/contexts`)
  ).then((contexts) => {
    contexts.forEach(parseOverloadDates);
    return contexts;
  });
}

export function queryGlobalContexts(
  tenant: string,
  all = false
): Promise<TContext[]> {
  return handleFetchJsonResponse(
    fetch(`/api/admin/tenants/${tenant}/contexts?all=${"" + all}`)
  ).then((contexts) => {
    contexts.forEach(parseOverloadDates);
    return contexts;
  });
}

function parseOverloadDates(context: TContext) {
  context.overloads.forEach((ctx) => castDateIfNeeded(ctx));
  context.children.forEach(parseOverloadDates);
}

export function queryUserForTenants(
  user: string,
  tenants: string[]
): Promise<TUser> {
  return Promise.all(
    tenants.map((tenant) =>
      handleFetchJsonResponse(fetch(`/api/admin/${tenant}/users/${user}`))
    )
  ).then((users: TUser[]) => {
    const rights = users
      .map((u) => u.rights.tenants)
      .reduce((acc, next) => {
        return { ...acc, ...next };
      }, {});

    return { ...users[0], rights: { tenants: rights } } as TUser;
  });
}

export function createTenant(
  tenant: TenantInCreationType
): Promise<TenantType> {
  return handleFetchJsonResponse(
    fetch(`/api/admin/tenants`, {
      method: "POST",
      headers: {
        "Content-Type": "application/json",
      },
      body: JSON.stringify(tenant),
    })
  );
}

export function updateTenant(
  oldName: string,
  tenant: { name: string; description: string }
): Promise<any> {
  return handleFetchWithoutResponse(
    fetch(`/api/admin/tenants/${oldName}`, {
      method: "PUT",
      body: JSON.stringify(tenant),
      headers: {
        "Content-Type": "application/json",
      },
    })
  );
}

export function createTag(
  tenant: string,
  name: string,
  description: string
): Promise<TenantType> {
  return handleFetchJsonResponse(
    fetch(`/api/admin/tenants/${tenant}/tags`, {
      method: "POST",
      headers: {
        "Content-Type": "application/json",
      },
      body: JSON.stringify({ name, description }),
    })
  );
}

export function createProject(
  tenant: string,
  project: ProjectInCreationType
): Promise<ProjectType> {
  return handleFetchJsonResponse(
    fetch(`/api/admin/tenants/${tenant}/projects`, {
      method: "POST",
      headers: {
        "Content-Type": "application/json",
      },
      body: JSON.stringify(project),
    })
  );
}

export function updateProject(
  tenant: string,
  oldName: string,
  project: ProjectInCreationType
): Promise<any> {
  return handleFetchWithoutResponse(
    fetch(`/api/admin/tenants/${tenant}/projects/${oldName}`, {
      method: "PUT",
      headers: {
        "Content-Type": "application/json",
      },
      body: JSON.stringify(project),
    })
  );
}

export function queryProject(tenant: string, id: string): Promise<ProjectType> {
  return handleFetchJsonResponse(
    fetch(`/api/admin/tenants/${tenant}/projects/${id}`)
  ).then((json: ProjectType) => {
    json?.features?.forEach((feat) => castDateIfNeeded(feat));

    return json;
  });
}

export function updateFeature(
  tenant: string,
  id: string,
  feature: TCompleteFeature
): Promise<TCompleteFeature> {
  return handleFetchJsonResponse(
    fetch(`/api/admin/tenants/${tenant}/features/${id}`, {
      method: "PUT",
      body: JSON.stringify(feature),
      headers: {
        "Content-Type": "application/json",
      },
    })
  );
}

export function updateFeatureActivationForContext(
  tenant: string,
  project: string,
  path: string,
  feature: string,
  enabled: boolean,
  conditions?: TCondition[],
  wasmConfig?: TWasmConfig
) {
  return handleFetchWithoutResponse(
    fetch(
      `/api/admin/tenants/${tenant}/projects/${project}/contexts/${path}/features/${feature}`,
      {
        method: "PUT",
        body: JSON.stringify({ enabled, conditions, feature, wasmConfig }),
        headers: {
          "Content-Type": "application/json",
        },
      }
    )
  );
}

export function createGlobalContext(
  tenant: string,
  path: string,
  name: string
) {
  return handleFetchWithoutResponse(
    fetch(
      `/api/admin/tenants/${tenant}/contexts${
        path.length > 0 ? `/${path}` : ""
      }`,
      {
        method: "POST",
        body: JSON.stringify({ name }),
        headers: {
          "Content-Type": "application/json",
        },
      }
    )
  );
}

export function createContext(
  tenant: string,
  project: string,
  path: string,
  name: string
) {
  return handleFetchWithoutResponse(
    fetch(
      `/api/admin/tenants/${tenant}/projects/${project}/contexts${
        path.length > 0 ? `${path.startsWith("/") ? "" : "/"}${path}` : ""
      }`,
      {
        method: "POST",
        body: JSON.stringify({ name }),
        headers: {
          "Content-Type": "application/json",
        },
      }
    )
  );
}

export function deleteFeatureActivationForContext(
  tenant: string,
  project: string,
  path: string,
  feature: string
) {
  return handleFetchWithoutResponse(
    fetch(
      `/api/admin/tenants/${tenant}/projects/${project}/contexts/${path}/features/${feature}`,
      {
        method: "DELETE",
      }
    )
  );
}

export function deleteContext(tenant: string, project: string, path: string) {
  return handleFetchWithoutResponse(
    fetch(`/api/admin/tenants/${tenant}/projects/${project}/contexts/${path}`, {
      method: "DELETE",
    })
  );
}

export function deleteGlobalContext(tenant: string, path: string) {
  return handleFetchWithoutResponse(
    fetch(`/api/admin/tenants/${tenant}/contexts/${path}`, {
      method: "DELETE",
    })
  );
}

export function createFeature(
  tenant: string,
  project: string,
  feature: any
): Promise<TCompleteFeature> {
<<<<<<< HEAD
  console.log("creating", feature);
=======
>>>>>>> 38f766ef
  return handleFetchJsonResponse(
    fetch(`/api/admin/tenants/${tenant}/projects/${project}/features`, {
      method: "POST",
      body: JSON.stringify(feature),
      headers: {
        "Content-Type": "application/json",
      },
    })
  );
}

export function toCompleteFeature(
  tenant: string,
  feature: TLightFeature
): Promise<TCompleteFeature> {
<<<<<<< HEAD
  console.log("toCompleteFeature", feature);
=======
>>>>>>> 38f766ef
  if (isLightWasmFeature(feature)) {
    return fetchWasmConfig(tenant, feature.wasmConfig).then((wasmConfig) => {
      return { ...feature, wasmConfig } as WasmFeature;
    });
  } else {
    return Promise.resolve(feature);
  }
}

function fetchWasmConfig(tenant: string, script: string): Promise<TWasmConfig> {
  return handleFetchJsonResponse(
    fetch(`/api/admin/tenants/${tenant}/local-scripts/${script}`, {
      method: "GET",
    })
  );
}

export function testFeature(
  tenant: string,
  feature: TCompleteFeature,
  user: string,
  date: Date,
  context?: string
): Promise<{ active: boolean }> {
  return handleFetchJsonResponse(
    fetch(
      `/api/admin/tenants/${tenant}/test?date=${encodeURIComponent(
        format(date, "yyyy-MM-dd'T'HH:mm:ss.SSSXXX")
      )}&user=${user}`,
      {
        method: "POST",
        body: JSON.stringify(feature),
        headers: {
          "Content-Type": "application/json",
        },
      }
    )
  );
}

export function testExistingFeature(
  tenant: string,
  featureId: string,
  date: Date,
  context: string,
  user: string
): Promise<{ active: boolean }> {
  return handleFetchJsonResponse(
    fetch(
      `/api/admin/tenants/${tenant}/features/${featureId}/test${
        context ? "/" + context : ""
      }?date=${encodeURIComponent(
        format(date, "yyyy-MM-dd'T'HH:mm:ss.SSSXXX")
      )}&user=${user}`,
      {
        method: "GET",
      }
    )
  );
}

export function deleteFeature(tenant: string, id: string): Promise<undefined> {
  return handleFetchWithoutResponse(
    fetch(`/api/admin/tenants/${tenant}/features/${id}`, {
      method: "DELETE",
    })
  );
}

export function deleteProject(
  tenant: string,
  name: string
): Promise<undefined> {
  return handleFetchWithoutResponse(
    fetch(`/api/admin/tenants/${tenant}/projects/${name}`, {
      method: "DELETE",
    })
  );
}

export function deleteTenant(name: string): Promise<undefined> {
  return handleFetchWithoutResponse(
    fetch(`/api/admin/tenants/${name}`, {
      method: "DELETE",
    })
  );
}

export function deleteTag(tenant: string, name: string): Promise<undefined> {
  return handleFetchWithoutResponse(
    fetch(`/api/admin/tenants/${tenant}/tags/${name}`, {
      method: "DELETE",
    })
  );
}

export function queryTag(tenant: string, name: string): Promise<TagType> {
  return handleFetchJsonResponse(
    fetch(`/api/admin/tenants/${tenant}/tags/${name}`)
  );
}

export function queryTags(tenant: string): Promise<TagType[]> {
  return handleFetchJsonResponse(fetch(`/api/admin/tenants/${tenant}/tags`));
}
export function updateTag(
  tenant: string,
  tag: TagType,
  currentName: string
): Promise<undefined> {
  return handleFetchWithoutResponse(
    fetch(`/api/admin/tenants/${tenant}/tags/${currentName}`, {
      method: "PUT",
      body: JSON.stringify(tag),
      headers: {
        "Content-Type": "application/json",
      },
    })
  );
}

export function queryConfiguration(): Promise<Configuration> {
  return handleFetchJsonResponse(fetch(`/api/admin/configuration`)).then(
    ({ anonymousReportingLastAsked, ...rest }) => ({
      ...rest,
      anonymousReportingLastAsked: anonymousReportingLastAsked
        ? new Date(anonymousReportingLastAsked)
        : undefined,
    })
  );
}

export function queryStats(): Promise<object> {
  return handleFetchJsonResponse(fetch(`/api/admin/stats`));
}

export function updateConfiguration(
  configuration: Configuration
): Promise<undefined> {
  return handleFetchWithoutResponse(
    fetch("/api/admin/configuration", {
      method: "PUT",
      body: JSON.stringify(configuration),
      headers: {
        "Content-Type": "application/json",
      },
    })
  );
}

export function queryMailerConfiguration(
  id: Mailer
): Promise<MailerConfiguration> {
  return handleFetchJsonResponse(
    fetch(`/api/admin/configuration/mailer/${id}`)
  );
}

export function updateMailerConfiguration(
  mailer: Mailer,
  configuration: MailerConfiguration
): Promise<undefined> {
  return handleFetchWithoutResponse(
    fetch(`/api/admin/configuration/mailer/${mailer}`, {
      method: "PUT",
      body: JSON.stringify(configuration),
      headers: {
        "Content-Type": "application/json",
      },
    })
  );
}

export function queryKeys(tenant: string): Promise<TKey[]> {
  return handleFetchJsonResponse(fetch(`/api/admin/tenants/${tenant}/keys`));
}

export function deleteKey(tenant: string, name: string): Promise<undefined> {
  return handleFetchWithoutResponse(
    fetch(`/api/admin/tenants/${tenant}/keys/${name}`, {
      method: "DELETE",
    })
  );
}

export function updateKey(
  tenant: string,
  oldName: string,
  newKey: TKey
): Promise<undefined> {
  return handleFetchWithoutResponse(
    fetch(`/api/admin/tenants/${tenant}/keys/${oldName}`, {
      method: "PUT",
      body: JSON.stringify(newKey),
      headers: {
        "Content-Type": "application/json",
      },
    })
  );
}

export function updateUserPassword(
  name: string,
  user: {
    oldPassword: string;
    password: string;
  }
): Promise<undefined> {
  return handleFetchWithoutResponse(
    fetch(`/api/admin/users/${name}/password`, {
      method: "PUT",
      body: JSON.stringify(user),
      headers: {
        "Content-Type": "application/json",
      },
    })
  );
}

export function updateUserInformation(
  name: string,
  user: {
    username: string;
    email: string;
    password: string;
    defaultTenant?: string;
  }
): Promise<undefined> {
  return handleFetchWithoutResponse(
    fetch(`/api/admin/users/${name}`, {
      method: "PUT",
      body: JSON.stringify(user),
      headers: {
        "Content-Type": "application/json",
      },
    })
  );
}

export function updateUserRights(
  name: string,
  user: {
    admin: boolean;
    rights: TRights;
  }
): Promise<undefined> {
  return handleFetchWithoutResponse(
    fetch(`/api/admin/users/${name}/rights`, {
      method: "PUT",
      body: JSON.stringify(user),
      headers: {
        "Content-Type": "application/json",
      },
    })
  );
}

export function patchFeatures(
  tenant: string,
  patches: { op: string; path: string; value?: any }[]
) {
  return handleFetchWithoutResponse(
    fetch(`/api/admin/tenants/${tenant}/features`, {
      method: "PATCH",
      body: JSON.stringify(patches),
      headers: {
        "Content-Type": "application/json",
      },
    })
  );
}

export function updateUserRightsForProject(
  username: string,
  tenant: string,
  project: string,
  right?: TLevel
): Promise<undefined> {
  return handleFetchWithoutResponse(
    fetch(
      `/api/admin/tenants/${tenant}/projects/${project}/users/${username}/rights`,
      {
        method: "PUT",
        body: right ? JSON.stringify({ level: right }) : "{}",
        headers: {
          "Content-Type": "application/json",
        },
      }
    )
  );
}

export function updateUserRightsForWebhook(
  username: string,
  tenant: string,
  webhook: string,
  right?: TLevel
): Promise<undefined> {
  return handleFetchWithoutResponse(
    fetch(
      `/api/admin/tenants/${tenant}/webhook/${webhook}/users/${username}/rights`,
      {
        method: "PUT",
        body: right ? JSON.stringify({ level: right }) : "{}",
        headers: {
          "Content-Type": "application/json",
        },
      }
    )
  );
}

export function inviteUsersToProject(
  tenant: string,
  project: string,
  users: string[],
  level: TLevel
): Promise<undefined> {
  return handleFetchWithoutResponse(
    fetch(`/api/admin/tenants/${tenant}/projects/${project}/users`, {
      method: "POST",
      body: JSON.stringify(users.map((u) => ({ username: u, level }))),
      headers: {
        "Content-Type": "application/json",
      },
    })
  );
}

export function inviteUsersToTenant(
  tenant: string,
  users: string[],
  level: TLevel
): Promise<undefined> {
  return handleFetchWithoutResponse(
    fetch(`/api/admin/tenants/${tenant}/users`, {
      method: "POST",
      body: JSON.stringify(users.map((u) => ({ username: u, level }))),
      headers: {
        "Content-Type": "application/json",
      },
    })
  );
}

export function updateUserRightsForTenant(
  name: string,
  tenant: string,
  right: TTenantRight
): Promise<undefined> {
  return handleFetchWithoutResponse(
    fetch(`/api/admin/${tenant}/users/${name}/rights`, {
      method: "PUT",
      body: right ? JSON.stringify(right) : "{}",
      headers: {
        "Content-Type": "application/json",
      },
    })
  );
}

export function createKey(tenant: string, key: TKey): Promise<TKey> {
  return handleFetchJsonResponse(
    fetch(`/api/admin/tenants/${tenant}/keys`, {
      method: "POST",
      body: JSON.stringify(key),
      headers: {
        "Content-Type": "application/json",
      },
    })
  );
}

export function createUser(
  username: string,
  password: string,
  token: string
): Promise<undefined> {
  return handleFetchWithoutResponse(
    fetch("/api/admin/users", {
      method: "POST",
      body: JSON.stringify({ username, password, token }),
      headers: {
        "Content-Type": "application/json",
      },
    })
  );
}

export function queryTagFeatures(
  tenant: string,
  name: string
): Promise<TLightFeature[]> {
  return handleFetchJsonResponse(
    fetch(`/api/admin/tenants/${tenant}/features?tag=${name}`)
  ).then((features: TLightFeature[]) => {
    features?.forEach((feat) => castDateIfNeeded(feat));
    return features;
  });
}

function castDateIfNeeded(feat: any): void {
  // TODO
  if (isArray(feat?.conditions)) {
    feat?.conditions?.map((cond: any) => {
      if (cond?.period?.begin) {
        cond.period.begin = new Date(cond.period.begin);
      }

      if (cond?.period?.end) {
        cond.period.end = new Date(cond.period.end);
      }
    });
  } else if (feat?.conditions) {
    if (feat.conditions.begin) {
      feat.conditions.begin = new Date(feat.conditions.begin);
    }
    if (feat.conditions.end) {
      feat.conditions.end = new Date(feat.conditions.end);
    }
  }
}

export function fetchWasmScripts(tenant: string): Promise<
  {
    config: TWasmConfig;
    features: { name: string; id: string; project: string }[];
  }[]
> {
  return handleFetchJsonResponse(
    fetch(`/api/admin/tenants/${tenant}/local-scripts?features=true`)
  );
}

export function deleteScript(tenant: string, name: string): Promise<any> {
  return handleFetchWithoutResponse(
    fetch(`/api/admin/tenants/${tenant}/local-scripts/${name}`, {
      method: "DELETE",
    })
  );
}

export function updateScript(
  tenant: string,
  name: string,
  script: TWasmConfig
): Promise<any> {
  return handleFetchWithoutResponse(
    fetch(`/api/admin/tenants/${tenant}/local-scripts/${name}`, {
      method: "PUT",
      body: JSON.stringify(script),
      headers: {
        "Content-Type": "application/json",
      },
    })
  );
}

function _handleFetchResponse<T>(
  request: Promise<Response>,
  handler: (resp: Response) => Promise<T>
): Promise<T> {
  return request
    .then((response) => {
      if (response.status >= 400) {
        return response.json().then((body) => Promise.reject(body));
      }
      return handler(response);
    })
    .catch((error) => {
      const id = crypto.randomUUID();
      const msg =
        error instanceof String
          ? error
          : error?.message
          ? error.message
          : JSON.stringify(error);
      toast.error(
        <div
          style={{
            display: "flex",
            alignItems: "center",
          }}
        >
          {msg}
          <button
            onClick={() => toast.dismiss(id)}
            className="btn btn-sm ms-3 me-0"
          >
            X
          </button>
        </div>,
        {
          duration: Infinity,
          id: id,
          icon: <i className="fa-solid fa-circle-exclamation" aria-hidden></i>,
        }
      );

      throw error;
    });
}

export function handleFetchJsonResponse(
  request: Promise<Response>
): Promise<any> {
  return _handleFetchResponse(request, (response) => response.json());
}

function handleFetchWithoutResponse(
  request: Promise<Response>
): Promise<undefined> {
  return _handleFetchResponse(request, () => Promise.resolve(undefined));
}

export function deleteUser(user: string): Promise<undefined> {
  return handleFetchWithoutResponse(
    fetch(`/api/admin/users/${user}`, {
      method: "DELETE",
    })
  );
}

export function createInvitation(
  email: string,
  admin: boolean,
  rights: TRights
): Promise<{ invitationUrl?: string } | null> {
  return fetch(`/api/admin/invitation`, {
    method: "POST",
    body: JSON.stringify({ email, admin, rights }),
    headers: {
      "Content-Type": "application/json",
    },
  }).then((response) => {
    if (response.status === 201) {
      return response.json();
    } else if (response.status === 204) {
      return null;
    }
  });
}

export function fetchWebhooks(tenant: string): Promise<Webhook[]> {
  return handleFetchJsonResponse(
    fetch(`/api/admin/tenants/${tenant}/webhooks`)
  );
}

export function deleteWebhook(tenant: string, id: string): Promise<undefined> {
  return handleFetchWithoutResponse(
    fetch(`/api/admin/tenants/${tenant}/webhooks/${id}`, {
      method: "DELETE",
    })
  );
}

export function updateWebhook(
  tenant: string,
  id: string,
  webhook: LightWebhook
): Promise<void> {
  return handleFetchWithoutResponse(
    fetch(`/api/admin/tenants/${tenant}/webhooks/${id}`, {
      method: "PUT",
      headers: {
        "Content-Type": "application/json",
      },
      body: JSON.stringify(webhook),
    })
  );
}

export function createWebhook(
  tenant: string,
  webhook: LightWebhook
): Promise<undefined> {
  return handleFetchWithoutResponse(
    fetch(`/api/admin/tenants/${tenant}/webhooks`, {
      method: "POST",
      body: JSON.stringify(webhook),
      headers: {
        "Content-Type": "application/json",
      },
    })
  );
}

export function fetchWebhookUsers(
  tenant: string,
  webhook: string
): Promise<TSingleRightForTenantUser[]> {
  return handleFetchJsonResponse(
    fetch(`/api/admin/tenants/${tenant}/webhooks/${webhook}/users`)
  );
}

export function usersQuery(): Promise<TUser[]> {
  return handleFetchJsonResponse(fetch(`/api/admin/users`));
}

export function updateWebhookRightsFor(
  tenant: string,
  webhook: string,
  user: string,
  right?: TLevel
): Promise<void> {
  return handleFetchWithoutResponse(
    fetch(
      `/api/admin/tenants/${tenant}/webhooks/${webhook}/users/${user}/rights`,
      {
        method: "PUT",
        body: right ? JSON.stringify({ level: right }) : "{}",
        headers: {
          "Content-Type": "application/json",
        },
      }
    )
  );
}

export function importIzanamiV1Data(
  importRequest: IzanamiV1ImportRequest
): Promise<any> {
  const data = new FormData();
  data.append("features", importRequest.featureFiles.item(0)!);
  data.append("users", importRequest.userFiles.item(0)!);
  data.append("keys", importRequest.keyFiles.item(0)!);
  data.append("scripts", importRequest.scriptFiles.item(0)!);
  return fetch(
    `/api/admin/tenants/${importRequest.tenant}/_import?version=1&conflict=${
      importRequest.conflictStrategy
    }&deduceProject=${importRequest.deduceProject}&timezone=${
      importRequest.zone
    }${
      importRequest.project
        ? `&project=${importRequest.project}&create=${importRequest.newProject}`
        : ""
    }${
      importRequest.deduceProject
        ? `&projectPartSize=${importRequest.projectPartSize}`
        : ""
    }&inlineScript=${importRequest.inlineScript}`,
    {
      method: "POST",
      body: data,
    }
  );
}

interface ImportResult {
  features: number;
  keys: number;
  scripts: number;
  users: number;
  incompatibleScripts: string[];
}

export function pollForImportResult(
  tenant: string,
  id: string
): Promise<ImportResult> {
  return new Promise((resolve, reject) => {
    const interval = setInterval(() => {
      fetch(`/api/admin/tenants/${tenant}/_import/${id}`).then((response) => {
        if (response.status >= 400) {
          clearInterval(interval);
          reject(["Failed to fetch import status"]);
        } else {
          response.json().then((body) => {
            if (body.status.toUpperCase() === "FAILED") {
              clearInterval(interval);
              reject(body.errors);
            } else if (body.status.toUpperCase() === "SUCCESS") {
              clearInterval(interval);
              resolve(body);
            }
          });
        }
      });
    }, 1000);
  });
}

export function importUsersFile(tenant: string, file: FileList): Promise<any> {
  const data = new FormData();
  data.append("file", file.item(0)!);
  return fetch(`/api/admin/tenants/${tenant}/users/_import`, {
    method: "POST",
    body: data,
  });
}

export function searchEntities(query: string): Promise<SearchEntityResponse[]> {
  return handleFetchJsonResponse(fetch(`/api/admin/search?query=${query}`));
}
export function searchEntitiesByTenant(
  tenant: string,
  query: string
): Promise<SearchEntityResponse[]> {
  return handleFetchJsonResponse(
    fetch(`/api/admin/tenants/${tenant}/search?query=${query}`)
  );
}<|MERGE_RESOLUTION|>--- conflicted
+++ resolved
@@ -24,10 +24,7 @@
   TWasmConfig,
   WasmFeature,
   Webhook,
-<<<<<<< HEAD
   SearchEntityResponse,
-=======
->>>>>>> 38f766ef
 } from "./types";
 import { isArray } from "lodash";
 import toast from "react-hot-toast";
@@ -110,7 +107,6 @@
   return `USERS-${tenant}-${webhook}`;
 }
 
-<<<<<<< HEAD
 export function searchQueryEntities(query: string): string {
   return `ENTITIES-${query}`;
 }
@@ -118,8 +114,6 @@
   return `ENTITIES-${tenant}-${query}`;
 }
 
-=======
->>>>>>> 38f766ef
 export function queryTenantUsers(tenant: string): Promise<
   {
     username: string;
@@ -460,10 +454,6 @@
   project: string,
   feature: any
 ): Promise<TCompleteFeature> {
-<<<<<<< HEAD
-  console.log("creating", feature);
-=======
->>>>>>> 38f766ef
   return handleFetchJsonResponse(
     fetch(`/api/admin/tenants/${tenant}/projects/${project}/features`, {
       method: "POST",
@@ -479,10 +469,6 @@
   tenant: string,
   feature: TLightFeature
 ): Promise<TCompleteFeature> {
-<<<<<<< HEAD
-  console.log("toCompleteFeature", feature);
-=======
->>>>>>> 38f766ef
   if (isLightWasmFeature(feature)) {
     return fetchWasmConfig(tenant, feature.wasmConfig).then((wasmConfig) => {
       return { ...feature, wasmConfig } as WasmFeature;
