import {
  Column,
  ColumnDef,
  ColumnFiltersState,
  flexRender,
  getCoreRowModel,
  getFacetedMinMaxValues,
  getFacetedRowModel,
  getFacetedUniqueValues,
  getFilteredRowModel,
  getSortedRowModel,
  Row,
  RowData,
  SortingState,
  Table,
  useReactTable,
} from "@tanstack/react-table";
import React, { useContext, useEffect, useState } from "react";
import Select from "react-select";
import { IzanamiContext } from "../securityContext";
import { customStyles } from "../styles/reactSelect";
import { TLevel, TUser } from "../utils/types";

interface TProps<T extends RowData> {
  columns: ColumnDef<T>[];
  data: T[];
  selectableRows?: boolean;
  onRowSelectionChange?: (data: T[]) => void;
  idAccessor: (t: T) => string;
  defaultSort?: string;
  customRowActions?: {
    [x: string]: TCustomAction<T>;
  };
  isRowSelectable?: (feature: T) => boolean;
  filters?: ColumnFiltersState | undefined;
}

export type TCustomAction<T> =
  | TCustomActionWithoutForm<T>
  | TFormCustomAction<T>;

export interface TCustomActionParent<T> {
  icon: React.ReactNode | ((data: any) => React.ReactNode);
  hasRight?: (user: TUser, object: T) => boolean;
}

export interface TCustomActionWithoutForm<T> extends TCustomActionParent<T> {
  action: (data: any) => void;
}

export interface TFormCustomActionParent<T> extends TCustomActionParent<T> {
  keepOpenOnSubmit?: boolean;
}

export interface TFormCustomAction<T> extends TFormCustomActionParent<T> {
  customForm: (data: any, cancel: () => void) => JSX.Element;
}

export function isCustomActionWithoutForm<T>(
  action: TCustomAction<T>
): action is TCustomActionWithoutForm<T> {
  return (action as TCustomActionWithoutForm<T>).action !== undefined;
}

export function isFormCustomAction<T>(
  action: TCustomAction<T>
): action is TFormCustomAction<T> {
  return (action as TFormCustomAction<T>).customForm !== undefined;
}

function renderActionForm<T>(
  action: TCustomAction<T> | undefined,
  customFormRender: (action: TFormCustomAction<T>) => React.ReactNode
): React.ReactNode {
  if (!action) {
    return <></>;
  }
  if (isFormCustomAction(action)) {
    return customFormRender(action);
  } else {
    return <></>;
  }
}

export function GenericTable<T extends RowData>(props: TProps<T>) {
  const {
    data,
    columns,
    customRowActions,
    idAccessor,
    defaultSort,
    selectableRows,
    onRowSelectionChange,
    isRowSelectable,
    filters,
  } = props;
  const [sorting, setSorting] = React.useState<SortingState>(
    defaultSort
      ? [
          {
            id: defaultSort,
            desc: false,
          },
        ]
      : []
  );
  const [rowSelection, setRowSelection] = React.useState({});
  const [columnFilters, setColumnFilters] = React.useState<ColumnFiltersState>(
    filters || []
  );
  useEffect(() => {
    setColumnFilters(filters!);
  }, [filters]);

  const hasActionColumn =
    customRowActions && Object.keys(customRowActions).length > 0;

  const [activeCustomAction, setActiveCustomAction] = useState(new Map());

  const izanamiCtx = useContext(IzanamiContext);
  const user = izanamiCtx.user!;

  function extractAction(row: Row<any>) {
    return customRowActions?.[
      activeCustomAction.get(idAccessor(row.original!))
    ];
  }

  const actionColumn: ColumnDef<T> = {
    id: "actions",
    enableSorting: false,
    minSize: 47,
    header: () => <div className="d-flex flex-column">Actions</div>,
    cell: function (props: { row: Row<any> }) {
      const element: T = props.row.original!;
      const actionList = [
        ...Object.entries(customRowActions || {})
          .filter(([osef, value]) => {
            return value.hasRight ? value.hasRight(user, element) : true;
          })
          .map(([key, action]) => {
            return (
              <li
                key={`${props.row.id}-${key}`}
                onClick={() => {
                  if (isCustomActionWithoutForm(action)) {
                    action.action(props.row.original);
                  } else {
                    setActiveCustomAction((current) => {
                      const mapKey = idAccessor(element);
                      current.set(mapKey, key);
                      return new Map(current);
                    });
                  }
                }}
              >
                <a
                  className="dropdown-item"
                  href="#"
                  onClick={(e) => e.preventDefault()}
                >
                  {typeof action.icon === "function"
                    ? action.icon(props.row.original)
                    : action.icon}
                </a>
              </li>
            );
          }),
      ].filter(Boolean);
      return (
        <>
          {actionList.length > 0 && (
            <div className="dropdown">
              <button
                className="btn btn-secondary dropdown-toggle"
                type="button"
                data-bs-toggle="dropdown"
                aria-expanded="false"
                aria-label="actions"
              >
<<<<<<< HEAD
                <i
                  className="bi bi-three-dots-vertical"
                  aria-label="actions"
                ></i>
=======
                <i className="bi bi-three-dots-vertical" aria-label="actions"></i>
>>>>>>> c3210077
              </button>
              <ul className="dropdown-menu">{actionList}</ul>
            </div>
          )}
        </>
      );
    },
  };

  const completeColumns: ColumnDef<T>[] = [...columns];
  if (hasActionColumn) {
    completeColumns.push(actionColumn);
  }
  if (selectableRows) {
    completeColumns.unshift({
      id: "select",
      header: ({ table }) => (
        <div
          className="d-flex justify-content-center align-items-center h-100"
          style={{ width: "16px", position: "relative" }}
        >
          <IndeterminateCheckbox
            {...{
              checked: table.getIsAllRowsSelected(),
              indeterminate: table.getIsSomeRowsSelected(),
              onChange: table.getToggleAllRowsSelectedHandler(),
              id: "header_checkbox",
              label: "select all rows",
            }}
          />
        </div>
      ),
      cell: ({ row }) => {
        if (isRowSelectable === undefined || !isRowSelectable(row.original!)) {
          return <></>;
        }
        return (
          <div
            style={{
              display: "flex",
              justifyContent: "center",
              alignItems: "center",
            }}
          >
            <div
              style={{ width: "16px", height: "16px", position: "relative" }}
            >
              <IndeterminateCheckbox
                {...{
                  checked: row.getIsSelected(),
                  disabled: !row.getCanSelect(),
                  indeterminate: row.getIsSomeSelected(),
                  onChange: row.getToggleSelectedHandler(),
                  id: `checkbox-${row.id}`,
                  label: `select ${row.id}`,
                }}
              />
            </div>
          </div>
        );
      },
    });
  }

  const table = useReactTable({
    data: data, // FIXME TS
    columns: completeColumns, // FIXME TS
    state: {
      sorting,
      columnFilters,
      rowSelection,
    },
    enableRowSelection: Boolean(selectableRows),
    onRowSelectionChange: setRowSelection,
    getCoreRowModel: getCoreRowModel(),
    onSortingChange: setSorting,
    getSortedRowModel: getSortedRowModel(),
    onColumnFiltersChange: setColumnFilters,
    getFilteredRowModel: getFilteredRowModel(),
    getFacetedRowModel: getFacetedRowModel(),
    getFacetedUniqueValues: getFacetedUniqueValues(),
    getFacetedMinMaxValues: getFacetedMinMaxValues(),
    getRowId: (originalRow: T) => {
      return idAccessor(originalRow);
    },
  });

  React.useEffect(() => {
    if (selectableRows) {
      const rows = table.getSelectedRowModel().rows.map((r) => r.original);
      onRowSelectionChange?.(rows as any);
    }
  }, [rowSelection]);

  return (
    <div className="overflow-auto">
      <table className="table table-borderless table-striped mt-2">
        <thead>
          {table.getHeaderGroups().map((headerGroup) => (
            <tr key={headerGroup.id} aria-label="headers">
              {headerGroup.headers.map((header, index) => {
                let className = "col";
                if (header.column.getCanSort()) {
                  className += " sortable";
                }
                let sortIcon = <></>;
                const sorted = header.column.getIsSorted();
                if (sorted === "desc") {
<<<<<<< HEAD
                  sortIcon = (
                    <i
                      className="bi bi-arrow-down ms-2"
                      aria-label="move down"
                    ></i>
                  );
                } else if (sorted === "asc") {
                  sortIcon = (
                    <i className="bi bi-arrow-up ms-2" aria-label="move up"></i>
                  );
                } else if (header.column.getCanSort()) {
                  sortIcon = (
                    <i
                      className="bi bi-arrow-down-up ms-2"
                      aria-label="move"
                    ></i>
                  );
=======
                  sortIcon = <i className="bi bi-arrow-down ms-2" aria-label="move down"></i>;
                } else if (sorted === "asc") {
                  sortIcon = <i className="bi bi-arrow-up ms-2" aria-label="move up"></i>;
                } else if (header.column.getCanSort()) {
                  sortIcon = <i className="bi bi-arrow-down-up ms-2" aria-label="move"></i>;
>>>>>>> c3210077
                }
                return (
                  <th
                    scope="col"
                    key={header.id}
                    colSpan={header.colSpan}
                    className={className}
                    onClick={header.column.getToggleSortingHandler()}
                    style={{
                      maxWidth: header.column.columnDef.maxSize,
                      minWidth: header.column.columnDef.minSize,
                      width: `${header.column.columnDef.size}%`,
                      ...(index == 0 && selectableRows
                        ? { width: "45px" }
                        : {}),
                    }}
                  >
                    <div
                      className={`d-flex flex-column ${
                        index == 0 && selectableRows
                          ? "justify-content-center align-items-center"
                          : ""
                      }`}
                    >
                      <div>
                        {header.isPlaceholder
                          ? null
                          : flexRender(
                              header.column.columnDef.header,
                              header.getContext()
                            )}
                        {sortIcon}
                      </div>
                      {header.column.getCanFilter() && (
                        <div
                          onClick={
                            (e) =>
                              e.stopPropagation() /* avoid sort on filter click */
                          }
                        >
                          <Filter column={header.column} table={table} />
                        </div>
                      )}
                    </div>
                  </th>
                );
              })}
            </tr>
          ))}
        </thead>
        <tbody>
          <>
            {table.getRowModel().rows.length > 0 ? (
              table.getRowModel().rows.map((row) => (
                <>
                  <tr key={row.id}>
                    {row.getVisibleCells().map((cell, index, arr) => {
                      if (selectableRows ? index == 1 : index === 0) {
                        return (
                          <th
                            scope="row"
                            key={cell.id}
                            style={
                              selectableRows ? { verticalAlign: "middle" } : {}
                            }
                          >
                            {flexRender(
                              cell.column.columnDef.cell,
                              cell.getContext()
                            )}
                          </th>
                        );
                      } else if (hasActionColumn && index === arr.length - 1) {
                        return (
                          <td
                            scope="row"
                            key={cell.id}
                            style={{ paddingLeft: "0" }}
                          >
                            <div className="d-flex flex-row justify-content-end align-items-center">
                              {flexRender(
                                cell.column.columnDef.cell,
                                cell.getContext()
                              )}
                            </div>
                          </td>
                        );
                      }
                      return (
                        <td key={cell.id}>
                          {flexRender(
                            cell.column.columnDef.cell,
                            cell.getContext()
                          )}
                        </td>
                      );
                    })}
                  </tr>
                  {activeCustomAction.has(idAccessor(row.original!)) && (
                    <tr
                      key={`${row.id}-${activeCustomAction.get(
                        idAccessor(row.original!)
                      )}`}
                    >
                      <td colSpan={completeColumns.length}>
                        <div className="sub_container">
                          {renderActionForm(
                            extractAction(row),
                            (customRowAction) => {
                              return customRowAction.customForm?.(
                                row.original,
                                () => {
                                  setActiveCustomAction((current) => {
                                    current.delete(idAccessor(row.original!));
                                    return new Map(current);
                                  });
                                }
                              );
                            }
                          )}
                        </div>
                      </td>
                    </tr>
                  )}
                </>
              ))
            ) : (
              <tr style={{ height: "100px", fontSize: "1.3rem" }}>
                <td colSpan={completeColumns.length} className="text-center">
                  No items yet
                </td>
              </tr>
            )}
          </>
        </tbody>
      </table>
    </div>
  );
}

function Filter({ column }: { column: Column<any>; table: Table<any> }) {
  if (
    (column.columnDef?.meta as { valueType?: string })?.valueType === "discrete"
  ) {
    const possibleValues = new Set(
      [...column.getFacetedUniqueValues().keys()]
        .flatMap((arr) => arr)
        .flatMap((str) => str.split(","))
    );
    const options = [...possibleValues].map((v) => ({ value: v, label: v }));
    return (
      <Select
        isClearable
        styles={customStyles}
        options={options}
        onChange={(e) => {
          const values = e.map(({ value }) => value);
          if (values.length === 0) {
            column.setFilterValue(undefined);
          } else {
            column.setFilterValue(values);
          }
        }}
        isMulti
      />
    );
  } else if (
    (column.columnDef?.meta as { valueType?: string })?.valueType === "boolean"
  ) {
    return (
      <Select
        isClearable
        styles={customStyles}
        options={[
          { label: "true", value: true },
          { label: "false", value: false },
        ]}
        onChange={(v) => {
          if (v) {
            column.setFilterValue(v.value);
          } else {
            column.setFilterValue(undefined);
          }
        }}
      />
    );
  } else if (
    (column.columnDef?.meta as { valueType?: string })?.valueType === "status"
  ) {
    return (
      <Select
        isClearable
        styles={customStyles}
        options={[
          { label: "Enabled", value: true },
          { label: "Disabled", value: false },
        ]}
        onChange={(v) => {
          if (v) {
            column.setFilterValue(v.value);
          } else {
            column.setFilterValue(undefined);
          }
        }}
      />
    );
  } else if (
    (column.columnDef?.meta as { valueType?: string })?.valueType ===
    "activation"
  ) {
    return (
      <Select
        isClearable
        styles={customStyles}
        options={[
          { label: "Active", value: true },
          { label: "Inactive", value: false },
        ]}
        onChange={(v) => {
          if (v) {
            column.setFilterValue(v.value);
          } else {
            column.setFilterValue(undefined);
          }
        }}
      />
    );
  } else if (
    (column.columnDef?.meta as { valueType?: string })?.valueType === "rights"
  ) {
    return (
      <Select
        isClearable
        styles={customStyles}
        options={Object.keys(TLevel).map((v) => ({ label: v, value: v }))}
        onChange={(v) => {
          if (v?.value) {
            column.setFilterValue(v.value);
          } else {
            column.setFilterValue(undefined);
          }
        }}
      />
    );
  }
  return (
    <input
      value={column.getFilterValue() as string}
      type="text"
      className="table-filter"
      onChange={(e) => column.setFilterValue(e.target.value)}
    />
  );
}

function IndeterminateCheckbox({
  indeterminate,
  className = "",
  id,
  label,
  ...rest
}: {
  indeterminate?: boolean;
  className?: string;
  label: string;
  id: string;
} & React.HTMLProps<HTMLInputElement>) {
  const ref = React.useRef<HTMLInputElement>(null!);

  React.useEffect(() => {
    if (typeof indeterminate === "boolean") {
      ref.current.indeterminate = !rest.checked && indeterminate;
    }
  }, [ref, indeterminate]);

  return (
    <>
      <label className="checkbox-marked" htmlFor={id} aria-label={label} />
      <input
        type="checkbox"
        ref={ref}
        checked
        className={className + " cursor-pointer checkbox-rounded"}
        id={id}
        {...rest}
      />
    </>
  );
}<|MERGE_RESOLUTION|>--- conflicted
+++ resolved
@@ -178,14 +178,7 @@
                 aria-expanded="false"
                 aria-label="actions"
               >
-<<<<<<< HEAD
-                <i
-                  className="bi bi-three-dots-vertical"
-                  aria-label="actions"
-                ></i>
-=======
                 <i className="bi bi-three-dots-vertical" aria-label="actions"></i>
->>>>>>> c3210077
               </button>
               <ul className="dropdown-menu">{actionList}</ul>
             </div>
@@ -294,31 +287,11 @@
                 let sortIcon = <></>;
                 const sorted = header.column.getIsSorted();
                 if (sorted === "desc") {
-<<<<<<< HEAD
-                  sortIcon = (
-                    <i
-                      className="bi bi-arrow-down ms-2"
-                      aria-label="move down"
-                    ></i>
-                  );
-                } else if (sorted === "asc") {
-                  sortIcon = (
-                    <i className="bi bi-arrow-up ms-2" aria-label="move up"></i>
-                  );
-                } else if (header.column.getCanSort()) {
-                  sortIcon = (
-                    <i
-                      className="bi bi-arrow-down-up ms-2"
-                      aria-label="move"
-                    ></i>
-                  );
-=======
                   sortIcon = <i className="bi bi-arrow-down ms-2" aria-label="move down"></i>;
                 } else if (sorted === "asc") {
                   sortIcon = <i className="bi bi-arrow-up ms-2" aria-label="move up"></i>;
                 } else if (header.column.getCanSort()) {
                   sortIcon = <i className="bi bi-arrow-down-up ms-2" aria-label="move"></i>;
->>>>>>> c3210077
                 }
                 return (
                   <th
