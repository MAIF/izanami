import React, {
  Component,
  ComponentClass,
  FunctionComponent,
  useContext,
  useEffect,
} from "react";

import {
  createBrowserRouter,
  useSearchParams,
  useParams,
  useLocation,
  useNavigate,
  redirect,
  RouterProvider,
  Outlet,
  NavLink,
  Navigate,
} from "react-router-dom";
import { Toaster } from "react-hot-toast";

import { Project } from "./pages/project";
import { Menu } from "./pages/menu";
import { Tenant } from "./pages/tenant";
import { QueryClientProvider, useQuery } from "react-query";
import queryClient from "./queryClient";
import { Tag } from "./pages/tag";
import { Login } from "./pages/login";
import Keys from "./pages/keys";
import { isAuthenticated } from "./utils/authUtils";
import "./App.css";
import { TUser } from "./utils/types";
import { TIzanamiContext, IzanamiContext } from "./securityContext";
import { Topbar } from "./Topbar";
import { Users } from "./pages/users";
import { Settings } from "./pages/settings";
import { Invitation } from "./pages/invitation";
import { Profile } from "./pages/profile";
import { ForgottenPassword } from "./pages/forgottenPassword";
import { FormReset } from "./pages/formReset";
import { Modal } from "./components/Modal";
import {
  MutationNames,
  queryConfiguration,
  queryStats,
  queryTenants,
  updateConfiguration,
} from "./utils/queries";
import { TenantSettings } from "./pages/tenantSettings";
import { HomePage } from "./pages/home";
import { ProjectContexts } from "./pages/projectContexts";
import { ProjectSettings } from "./pages/projectSettings";
import { GlobalContexts } from "./pages/globalContexts";
import { QueryBuilder } from "./pages/queryBuilder";
import { GlobalContextIcon } from "./utils/icons";
import { WasmScripts } from "./pages/wasmScripts";
import { differenceInMonths } from "date-fns";
import { JsonViewer } from "@textea/json-viewer";
<<<<<<< HEAD
import { AtomicDesign } from "./pages/atomicDesign";
import { Swagger } from "./pages/swagger";
=======
import { Tags } from "./pages/tags";
import { Loader } from "./components/Loader";
import Logo from "../izanami.png";
>>>>>>> 8cb4f846

function Wrapper({
  element,
  ...rest
}: {
  element: FunctionComponent<any> | ComponentClass<any, any>;
}) {
  const params = useParams();
  const searchParams = useSearchParams();
  const location = useLocation();
  const navigate = useNavigate();
  return React.createElement(element, {
    ...rest,
    ...params,
    ...Object.fromEntries(searchParams[0]),
    location,
    navigate,
  });
}

function redirectToLoginIfNotAuthenticated({
  request,
}: {
  request: { url: string };
}) {
  const { pathname, search } = new URL(request.url);
  if (!isAuthenticated()) {
    return redirect(`/login?req=${encodeURI(`${pathname}${search}`)}`);
  }
}

let mode = window.localStorage.getItem("izanami-dark-light-mode");

function setupLightMode() {
  if (!mode) {
    mode = "dark";
    window.localStorage.setItem("izanami-dark-light-mode", mode);
  }
  applyLightMode();
}

function applyLightMode() {
  let el = document.getElementById("lightMode");

  if (el) {
    if (mode === "dark") {
      el.classList.remove("fa-moon");
      el.classList.remove("fa-lightbulb");
      el.classList.add("fa-moon");
      document.documentElement.setAttribute("data-theme", "dark");
    } else {
      el.classList.remove("fa-moon");
      el.classList.remove("fa-lightbulb");
      el.classList.add("fa-lightbulb");
      window.document.body.classList.remove("white-mode");
      window.document.body.classList.remove("dark-mode");
      window.document.body.classList.add("white-mode");
      document.documentElement.setAttribute("data-theme", "light");
    }
  }
}
function switchLightMode() {
  mode = mode === "dark" ? "light" : "dark";
  window.localStorage.setItem("izanami-dark-light-mode", mode);
  applyLightMode();
}

const router = createBrowserRouter([
  {
    path: "/swagger",
    element: <Wrapper element={Swagger} />,
  },
  {
    path: "/login",
    element: <Wrapper element={Login} />,
  },
  {
    path: "/password/_reset",
    element: <Wrapper element={FormReset} />,
  },
  {
    path: "/forgotten-password",
    element: <Wrapper element={ForgottenPassword} />,
  },
  {
    path: "/invitation",
    element: <Wrapper element={Invitation} />,
  },
  {
    path: "/",
    element: <Layout />,
    loader: redirectToLoginIfNotAuthenticated,
    handle: {
      crumb: () => (
        <NavLink className={() => ""} to={"/home"}>
          Home
        </NavLink>
      ),
    },
    children: [
      {
        path: "/",
        element: <RedirectToFirstTenant />,
      },
      {
        path: "/home",
        element: <Wrapper element={HomePage} />,
      },
      {
        path: "/atomicDesign",
        element: <Wrapper element={AtomicDesign} />,
      },
      {
        path: "/users",
        element: <Wrapper element={Users} />,
        handle: {
          crumb: () => (
            <NavLink className={() => ""} to={`/users`}>
              <i className="fa fa-user" aria-hidden></i> Users
            </NavLink>
          ),
        },
      },
      {
        path: "/settings",
        element: <Wrapper element={Settings} />,
        handle: {
          crumb: () => (
            <NavLink className={() => ""} to={`/settings`}>
              <i className="fa fa-cog"></i> Settings
            </NavLink>
          ),
        },
      },
      {
        path: "/profile",
        element: <Wrapper element={Profile} />,
        handle: {
          crumb: () => (
            <NavLink className={() => ""} to={`/profile`}>
              Profile
            </NavLink>
          ),
        },
      },
      {
        path: "/tenants/:tenant/",
        handle: {
          crumb: (data: any) => (
            <NavLink className={() => ""} to={`/tenants/${data.tenant}`}>
              <i className="fas fa-cloud" aria-hidden></i>&nbsp;{data.tenant}
            </NavLink>
          ),
        },
        children: [
          {
            path: "/tenants/:tenant/contexts",
            element: <Wrapper element={GlobalContexts} />,
            handle: {
              crumb: (data: any) => (
                <NavLink
                  className={() => ""}
                  to={`/tenants/${data.tenant}/contexts`}
                >
                  <GlobalContextIcon />
                  &nbsp;Global contexts
                </NavLink>
              ),
            },
          },
          {
            path: "/tenants/:tenant/projects/:project",
            handle: {
              crumb: (data: any) => (
                <NavLink
                  className={() => ""}
                  to={`/tenants/${data.tenant}/projects/${data.project}`}
                >
                  <i className="fas fa-building" aria-hidden></i>&nbsp;
                  {data.project}
                </NavLink>
              ),
            },
            children: [
              {
                path: "/tenants/:tenant/projects/:project/",
                element: <Wrapper element={Project} />,
              },
              {
                path: "/tenants/:tenant/projects/:project/contexts",
                element: <Wrapper element={ProjectContexts} />,
                handle: {
                  crumb: (data: any) => (
                    <NavLink
                      className={() => ""}
                      to={`/tenants/${data.tenant}/projects/${data.project}/contexts`}
                    >
                      <i className="fa-solid fa-filter" aria-hidden></i>
                      &nbsp;Contexts
                    </NavLink>
                  ),
                },
              },
              {
                path: "/tenants/:tenant/projects/:project/settings",
                element: <Wrapper element={ProjectSettings} />,
                handle: {
                  crumb: (data: any) => (
                    <NavLink
                      className={() => ""}
                      to={`/tenants/${data.tenant}/projects/${data.project}/settings`}
                    >
                      <i className="fas fa-cog" aria-hidden></i>&nbsp;Settings
                    </NavLink>
                  ),
                },
              },
            ],
          },
          {
            path: "/tenants/:tenant/keys",
            element: <Wrapper element={Keys} />,
            handle: {
              crumb: (data: any) => (
                <NavLink
                  className={() => ""}
                  to={`/tenants/${data.tenant}/keys`}
                >
                  <i className="fas fa-key" aria-hidden></i>&nbsp;{data.project}
                  Keys
                </NavLink>
              ),
            },
          },
          {
            path: "/tenants/:tenant/settings",
            element: <Wrapper element={TenantSettings} />,
            handle: {
              crumb: (data: any) => (
                <NavLink
                  className={() => ""}
                  to={`/tenants/${data.tenant}/settings`}
                >
                  <i className="fas fa-cog" aria-hidden></i> Settings
                </NavLink>
              ),
            },
          },
          {
            path: "/tenants/:tenant/query-builder",
            element: <Wrapper element={QueryBuilder} />,
            handle: {
              crumb: (data: any) => (
                <NavLink
                  className={() => ""}
                  to={`/tenants/${data.tenant}/query-builder`}
                >
                  <i className="fa-solid fa-hammer" aria-hidden></i> Query
                  builder
                </NavLink>
              ),
            },
          },
          {
            path: "/tenants/:tenant/scripts",
            element: <Wrapper element={WasmScripts} />,
            handle: {
              crumb: (data: any) => (
                <NavLink
                  className={() => ""}
                  to={`/tenants/${data.tenant}/scripts`}
                >
                  <i className="fa-solid fa-code" aria-hidden></i> Wasm scripts
                </NavLink>
              ),
            },
          },
          {
            path: "/tenants/:tenant/tags",
            handle: {
              crumb: (data: any) => (
                <NavLink
                  className={() => ""}
                  to={`/tenants/${data.tenant}/tags`}
                >
                  Tags
                </NavLink>
              ),
            },
            children: [
              {
                path: "/tenants/:tenant/tags/",
                element: <Wrapper element={Tags} />,
              },
              {
                path: "/tenants/:tenant/tags/:tag",
                element: <Wrapper element={Tag} />,
                handle: {
                  crumb: (data: any) => (
                    <NavLink
                      className={() => ""}
                      to={`/tenants/${data.tenant}/tags/${data.tag}`}
                    >
                      <i className="fa-solid fa-tag" aria-hidden></i> {data.tag}
                    </NavLink>
                  ),
                },
              },
            ],
          },
          {
            path: "/tenants/:tenant/",
            element: <Wrapper element={Tenant} />,
          },
        ],
      },
    ],
  },
  {
    path: "*",
    element: (
      <div className="d-flex flex-column justify-content-center align-items-center">
        <img
          src={Logo}
          style={{
            marginBottom: 48,
            height: 300,
          }}
        />
        <h3>Page not found</h3>
        <p>The page you are looking for doesn't exist.</p>
      </div>
    ),
  },
]);

function RedirectToFirstTenant(): JSX.Element {
  const context = useContext(IzanamiContext);
  const defaultTenant = context.user?.defaultTenant;
  let tenant = defaultTenant || context.user?.rights?.tenants?.[0];
  const tenantQuery = useQuery(MutationNames.TENANTS, () => queryTenants());

  if (tenant) {
    return <Navigate to={`/tenants/${tenant}`} />;
  } else if (tenantQuery.data && tenantQuery.data.length > 0) {
    return <Navigate to={`/tenants/${tenantQuery.data[0].name}`} />;
  } else if (tenantQuery.isLoading) {
    return <Loader message="Loading tenants..." />;
  } else {
    return <Navigate to="/home" />;
  }
}

function Layout() {
  const { user, setUser, logout, expositionUrl, setExpositionUrl } =
    useContext(IzanamiContext);
  const loading = !user?.username || !expositionUrl;
  useEffect(() => {
    if (!user?.username) {
      fetch("/api/admin/users/rights")
        .then((response) => response.json())
        .then((user) => setUser(user))
        .catch(console.error);
    }
    if (!expositionUrl) {
      fetch("/api/admin/exposition")
        .then((response) => response.json())
        .then(({ url }) => setExpositionUrl(url));
    }
  }, [user?.username]);

  if (loading) {
    return <Loader message="Loading..." />;
  }

  return (
    <div className="container-fluid">
      {/*TOOD externalsier la navbar*/}
      <div className="row">
        <nav className="navbar navbar-expand-lg fixed-top p-0">
          <div className="navbar-header justify-content-between justify-content-lg-center col-12 col-lg-2 d-flex px-3">
            <NavLink className="navbar-brand" to="/home">
              <div className="d-flex flex-column justify-content-center align-items-center">
                Izanami
              </div>
            </NavLink>
            <button
              id="btnToggler"
              className="navbar-toggler collapsed"
              type="button"
              data-bs-toggle="collapse"
              data-bs-target="#navbarToggler"
              aria-controls="navbarToggler"
              aria-expanded="false"
              aria-label="Toggle navigation"
            >
              <span className="navbar-toggler-icon"></span>
            </button>
          </div>
          <ul className="navbar-nav ms-auto">
            <li
              onClick={() => switchLightMode()}
              className="me-2 d-flex align-items-center"
            >
              <i
                id="lightMode"
                className="fa fa-lightbulb"
                style={{ color: "var(--color_level2)", cursor: "pointer" }}
              />
            </li>
            <li className="nav-item dropdown userManagement me-2">
              <a
                className="nav-link"
                href="#"
                id="navbarDarkDropdownMenuLink"
                data-toggle="dropdown"
                role="button"
                aria-expanded="false"
                data-bs-toggle="dropdown"
              >
                {user?.username}
                <i className="bi bi-caret-down-fill" aria-hidden="true" />
              </a>
              <ul
                className="dropdown-menu dropdown-menu-right"
                aria-labelledby="navbarDarkDropdownMenuLink"
              >
                <li className="dropdown-item">
                  <NavLink
                    className={() => ""}
                    style={{ display: "block" }}
                    to={`/profile`}
                  >
                    <i className="fas fa-user me-2" aria-hidden />
                    Profile
                  </NavLink>
                </li>
                <li className="dropdown-item">
                  <a href="#" style={{ display: "block" }} onClick={logout}>
                    <i className="fas fa-power-off me-2" aria-hidden />
                    Logout
                  </a>
                </li>
              </ul>
            </li>
          </ul>
        </nav>
      </div>
      <div className="row">
        <div id="navbarToggler" className="navbar-collapse collapse">
          <aside className="col-lg-2 sidebar d-flex flex-column justify-content-between">
            <Wrapper element={Menu} />
          </aside>
        </div>
        <main className="col-lg-10 offset-lg-2 main">
          <header>
            <Wrapper element={Topbar} />
          </header>
          <Toaster
            toastOptions={{
              className: "toast-error",
            }}
          />
          <Outlet />
        </main>
      </div>
    </div>
  );
}

export class App extends Component {
  state: TIzanamiContext & {
    confirmation?: {
      message: JSX.Element | JSX.Element[];
      callback?: () => Promise<any>;
      onCancel?: () => Promise<any>;
      closeButtonText?: string;
      confirmButtonText?: string;
    };
  };
  constructor(props: any) {
    super(props);

    this.state = {
      user: undefined,
      setUser: (user: TUser) => {
        this.setState({ user: user });
        if (user.admin) {
          Promise.all([queryConfiguration(), queryStats()]).then(
            ([configuration, stats]) => {
              if (
                !configuration.anonymousReporting &&
                (!configuration.anonymousReportingLastAsked ||
                  differenceInMonths(
                    new Date(),
                    configuration.anonymousReportingLastAsked
                  ) > 3)
              ) {
                return this.state.askConfirmation(
                  <>
                    As you may know, Izanami is an open-source project. As such,
                    we don't have much feedback from our users. But this
                    feedback is essential for us to shape the future of Izanami.
                    <br />
                    The best way to help is to enable anonymous reporting . This
                    feature allow Izanami to send us periodical reports. It
                    won't send sensitive or personnal data, just a bunch of
                    statistics about your usage of izanami (see what's sent
                    below).
                    <br /> At any moment, you can turn off anonymous reporting
                    from settings page. Thanks for helping us building better
                    products !
                    <br />
                    <br />
                    <JsonViewer
                      rootName={false}
                      value={stats}
                      displayDataTypes={false}
                      displaySize={false}
                      defaultInspectDepth={0}
                      theme="dark"
                    />
                  </>,
                  () => {
                    return updateConfiguration({
                      ...configuration,
                      anonymousReporting: true,
                      anonymousReportingLastAsked: new Date(),
                    });
                  },
                  () => {
                    return updateConfiguration({
                      ...configuration,
                      anonymousReportingLastAsked: new Date(),
                    });
                  },
                  "Keep reporting disabled",
                  "Enable anonymous reporting"
                );
              }
            }
          );
        }
      },
      logout: () => {
        fetch("/api/admin/logout", { method: "POST" })
          .catch(() => {
            document.cookie =
              "token=; Path=/; Expires=Thu, 01 Jan 1970 00:00:01 GMT;SameSite=Strict;";
          })
          .finally(() => {
            window.location.href = "/login";
          });
      },
      refreshUser: () => {
        fetch("/api/admin/users/rights")
          .then((response) => response.json())
          .then((user) => this.state.setUser(user));
      },
      confirmation: undefined,
      askConfirmation: (
        msg: JSX.Element | JSX.Element[] | string,
        callback?: () => Promise<any>,
        onCancel?: () => Promise<any>,
        closeButtonText?: string,
        confirmButtonText?: string
      ) => {
        this.setState({
          confirmation: {
            message: msg,
            callback: callback,
            onCancel: onCancel,
            closeButtonText,
            confirmButtonText,
          },
        });
      },
      setExpositionUrl: (url) => {
        this.setState({ expositionUrl: url });
      },
      integrations: undefined,
    };
  }

  fetchIntegrationsIfNeeded(): void {
    if (!this.state.integrations) {
      fetch("/api/admin/integrations")
        .then((response) => response.json())
        .then((integrations) => this.setState({ integrations }));
    }
  }

  componentDidMount(): void {
    this.fetchIntegrationsIfNeeded();
  }

  componentDidUpdate(): void {
    this.fetchIntegrationsIfNeeded();
    setupLightMode();
  }

  render() {
    const callback = this.state.confirmation?.callback;
    const modalProps = {
      visible: this.state.confirmation ? true : false,
      onClose: () => {
        this.state.confirmation?.onCancel?.();
        this.setState({ confirmation: undefined });
      },
      ...(callback
        ? {
            onConfirm: () => {
              if (callback) {
                callback().then(() =>
                  this.setState({ confirmation: undefined })
                );
              } else {
                this.setState({ confirmation: undefined });
              }
            },
          }
        : {}),
      closeButtonText: this.state.confirmation?.closeButtonText,
      confirmButtonText: this.state.confirmation?.confirmButtonText,
    };
    return (
      <>
        <IzanamiContext.Provider value={this.state}>
          <QueryClientProvider client={queryClient}>
            <RouterProvider router={router} />
            <Modal {...modalProps}>
              {this.state.confirmation ? this.state?.confirmation!.message : ""}
            </Modal>
          </QueryClientProvider>
        </IzanamiContext.Provider>
      </>
    );
  }
}<|MERGE_RESOLUTION|>--- conflicted
+++ resolved
@@ -57,14 +57,11 @@
 import { WasmScripts } from "./pages/wasmScripts";
 import { differenceInMonths } from "date-fns";
 import { JsonViewer } from "@textea/json-viewer";
-<<<<<<< HEAD
 import { AtomicDesign } from "./pages/atomicDesign";
 import { Swagger } from "./pages/swagger";
-=======
 import { Tags } from "./pages/tags";
 import { Loader } from "./components/Loader";
 import Logo from "../izanami.png";
->>>>>>> 8cb4f846
 
 function Wrapper({
   element,
